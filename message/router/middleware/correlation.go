--- conflicted
+++ resolved
@@ -6,19 +6,11 @@
 
 const CorrelationIDMetadataKey = "correlation_id"
 
-<<<<<<< HEAD
-// SetCorrelationID sets correlation ID for the message.
-//
-// SetCorrelationID should be called when message enters the system.
-// When message is produced in request (for example HTTP),
-// message correlation ID should be the same as HTTP request's correlation ID.
-=======
 // SetCorrelationID sets a correlation ID for the message.
 //
 // SetCorrelationID should be called when the message enters the system.
 // When message is produced in a request (for example HTTP),
 // message correlation ID should be the same as the request's correlation ID.
->>>>>>> 63678960
 func SetCorrelationID(id string, msg *message.Message) {
 	if MessageCorrelationID(msg) != "" {
 		return
@@ -32,11 +24,7 @@
 	return message.Metadata.Get(CorrelationIDMetadataKey)
 }
 
-<<<<<<< HEAD
-// CorrelationID adds correlation ID to all messages produced in handler.
-=======
 // CorrelationID adds correlation ID to all messages produced by the handler.
->>>>>>> 63678960
 // ID is based on ID from message received by handler.
 //
 // To make CorrelationID working correctly, SetCorrelationID must be called to first message entering the system.
