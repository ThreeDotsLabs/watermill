--- conflicted
+++ resolved
@@ -701,12 +701,6 @@
 		}
 	}()
 
-<<<<<<< HEAD
-						err := publishWithRetry(pubSub, topicName, msg)
-						if err == nil {
-							break
-						}
-=======
 	for i := 0; i < publishersCount; i++ {
 		go func() {
 			for range publishMessage {
@@ -715,14 +709,13 @@
 
 				for {
 					fmt.Println("publishing message")
->>>>>>> 87b83fed
 
 					// some randomization in sending
 					if rand.Int31n(10) == 0 {
 						time.Sleep(time.Millisecond * 500)
 					}
 
-					if err := pubSub.Publish(topicName, msg); err == nil {
+					if err := publishWithRetry(pubSub, topicName, msg); err == nil {
 						break
 					}
 
