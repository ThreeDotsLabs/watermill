--- conflicted
+++ resolved
@@ -18,7 +18,8 @@
 		Namespace:          config.Namespace,
 		Subsystem:          config.Subsystem,
 		PrometheusRegistry: prometheusRegistry,
-		additionalLabels:   config.AdditionalLabels,
+
+		additionalLabels: config.AdditionalLabels,
 	}
 	return builder
 }
@@ -37,15 +38,12 @@
 
 	Namespace string
 	Subsystem string
-<<<<<<< HEAD
-
-	additionalLabels []MetricLabel
-=======
 	// PublishBuckets defines the histogram buckets for publish time histogram, defaulted if nil.
 	PublishBuckets []float64
 	// HandlerBuckets defines the histogram buckets for handle execution time histogram, defaulted to watermill's default.
 	HandlerBuckets []float64
->>>>>>> b3568473
+
+	additionalLabels []MetricLabel
 }
 
 // AddPrometheusRouterMetrics is a convenience function that acts on the message router to add the metrics middleware
