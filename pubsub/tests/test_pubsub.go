--- conflicted
+++ resolved
@@ -125,15 +125,13 @@
 	// GenerateTopicFunc overrides standard topic name generation.
 	GenerateTopicFunc func(tctx TestContext) string
 
-<<<<<<< HEAD
+	// ForceShort forces running tests in short mode.
+	// It's useful for Pub/Subs that are slow or have some limitations.
+	ForceShort bool
+
 	// ContextPreserved should be set to true if the Pub/Sub implementation preserves the context
 	// of the message when it's published and consumed.
 	ContextPreserved bool
-=======
-	// ForceShort forces running tests in short mode.
-	// It's useful for Pub/Subs that are slow or have some limitations.
-	ForceShort bool
->>>>>>> da262f27
 }
 
 // RunOnlyFastTests returns true if -short flag was provided -race was not provided.
