package cqrs

import (
	"context"
	"fmt"

	"github.com/pkg/errors"

	"github.com/ThreeDotsLabs/watermill"
	"github.com/ThreeDotsLabs/watermill/message"
)

// CommandHandler receives a command defined by NewCommand and handles it with the Handle method.
// If using DDD, CommandHandler may modify and persist the aggregate.
//
// In contrast to EvenHandler, every Command must have only one CommandHandler.
type CommandHandler interface {
<<<<<<< HEAD
	// HandlerName is named used in message.Router for creating handler.
	//
	// It will be also passed to CommandsSubscriberConstructor.
	// May be useful for creating for example consumer group per handler.
	//
	// WARNING: If HandlerName was changed changed and is used for example for generating consumer groups,
=======
	// HandlerName is the name used in message.Router while creating handler.
	//
	// It will be also passed to CommandsSubscriberConstructor.
	// May be useful, for example, to create a consumer group per each handler.
	//
	// WARNING: If HandlerName was changed and is used for generating consumer groups,
>>>>>>> 63678960
	// it may result with **reconsuming all messages**!
	HandlerName() string

	NewCommand() interface{}

	Handle(ctx context.Context, cmd interface{}) error
}

// CommandsSubscriberConstructor creates subscriber for CommandHandler.
<<<<<<< HEAD
// It allows you to create separated customized Subscriber for every command handler.
=======
// It allows you to create a separate customized Subscriber for every command handler.
>>>>>>> 63678960
type CommandsSubscriberConstructor func(handlerName string) (message.Subscriber, error)

// CommandProcessor determines which CommandHandler should handle the command received from the command bus.
type CommandProcessor struct {
	handlers      []CommandHandler
	generateTopic func(commandName string) string

	subscriberConstructor CommandsSubscriberConstructor

	marshaler CommandEventMarshaler
	logger    watermill.LoggerAdapter
}

func NewCommandProcessor(
	handlers []CommandHandler,
	generateTopic func(commandName string) string,
	subscriberConstructor CommandsSubscriberConstructor,
	marshaler CommandEventMarshaler,
	logger watermill.LoggerAdapter,
) (*CommandProcessor, error) {
	if len(handlers) == 0 {
		return nil, errors.New("missing handlers")
	}
	if generateTopic == nil {
<<<<<<< HEAD
		panic("missing generateTopic")
	}
	if subscriberConstructor == nil {
		panic("missing subscriberConstructor")
=======
		return nil, errors.New("missing generateTopic")
	}
	if subscriberConstructor == nil {
		return nil, errors.New("missing subscriberConstructor")
>>>>>>> 63678960
	}
	if marshaler == nil {
		return nil, errors.New("missing marshaler")
	}
	if logger == nil {
		logger = watermill.NopLogger{}
	}

	return &CommandProcessor{
		handlers,
		generateTopic,
		subscriberConstructor,
		marshaler,
		logger,
	}, nil
}

type DuplicateCommandHandlerError struct {
	CommandName string
}

func (d DuplicateCommandHandlerError) Error() string {
	return fmt.Sprintf("command handler for command %s already exists", d.CommandName)
}

type DuplicateCommandHandlerError struct {
	CommandName string
}

func (d DuplicateCommandHandlerError) Error() string {
	return fmt.Sprintf("command handler for command %s already exists", d.CommandName)
}

func (p CommandProcessor) AddHandlersToRouter(r *message.Router) error {
	handledCommands := map[string]struct{}{}

	for i := range p.Handlers() {
		handler := p.handlers[i]
		handlerName := handler.HandlerName()
		commandName := p.marshaler.Name(handler.NewCommand())
		topicName := p.generateTopic(commandName)
<<<<<<< HEAD

		if _, ok := handledCommands[commandName]; ok {
			return DuplicateCommandHandlerError{commandName}
		}
		handledCommands[commandName] = struct{}{}

		logger := p.logger.With(watermill.LogFields{
			"command_handler_name": handlerName,
			"topic":                topicName,
		})

		handlerFunc, err := p.RouterHandlerFunc(handler, logger)
=======

		if _, ok := handledCommands[commandName]; ok {
			return DuplicateCommandHandlerError{commandName}
		}
		handledCommands[commandName] = struct{}{}

		logger := p.logger.With(watermill.LogFields{
			"command_handler_name": handlerName,
			"topic":                topicName,
		})

		handlerFunc, err := p.routerHandlerFunc(handler, logger)
>>>>>>> 63678960
		if err != nil {
			return err
		}

		logger.Debug("Adding CQRS command handler to router", nil)

		subscriber, err := p.subscriberConstructor(handlerName)
		if err != nil {
			return errors.Wrap(err, "cannot create subscriber for command processor")
		}

		r.AddNoPublisherHandler(
			handlerName,
			topicName,
			subscriber,
			handlerFunc,
		)
	}

	return nil
}

func (p CommandProcessor) Handlers() []CommandHandler {
	return p.handlers
}

<<<<<<< HEAD
func (p CommandProcessor) RouterHandlerFunc(handler CommandHandler, logger watermill.LoggerAdapter) (message.HandlerFunc, error) {
=======
func (p CommandProcessor) routerHandlerFunc(handler CommandHandler, logger watermill.LoggerAdapter) (message.HandlerFunc, error) {
>>>>>>> 63678960
	cmd := handler.NewCommand()
	cmdName := p.marshaler.Name(cmd)

	if err := p.validateCommand(cmd); err != nil {
		return nil, err
	}

	return func(msg *message.Message) ([]*message.Message, error) {
		cmd := handler.NewCommand()
		messageCmdName := p.marshaler.NameFromMessage(msg)

		if messageCmdName != cmdName {
			logger.Trace("Received different command type than expected, ignoring", watermill.LogFields{
				"message_uuid":          msg.UUID,
				"expected_command_type": cmdName,
				"received_command_type": messageCmdName,
			})
			return nil, nil
		}

		logger.Debug("Handling command", watermill.LogFields{
			"message_uuid":          msg.UUID,
			"received_command_type": messageCmdName,
		})

		if err := p.marshaler.Unmarshal(msg, cmd); err != nil {
			return nil, err
		}

		if err := handler.Handle(msg.Context(), cmd); err != nil {
			logger.Debug("Error when handling command", watermill.LogFields{"err": err})
			return nil, err
		}

		return nil, nil
	}, nil
}

func (p CommandProcessor) validateCommand(cmd interface{}) error {
	// CommandHandler's NewCommand must return a pointer, because it is used to unmarshal
	if err := isPointer(cmd); err != nil {
		return errors.Wrap(err, "command must be a non-nil pointer")
	}

	return nil
}<|MERGE_RESOLUTION|>--- conflicted
+++ resolved
@@ -15,21 +15,12 @@
 //
 // In contrast to EvenHandler, every Command must have only one CommandHandler.
 type CommandHandler interface {
-<<<<<<< HEAD
-	// HandlerName is named used in message.Router for creating handler.
-	//
-	// It will be also passed to CommandsSubscriberConstructor.
-	// May be useful for creating for example consumer group per handler.
-	//
-	// WARNING: If HandlerName was changed changed and is used for example for generating consumer groups,
-=======
 	// HandlerName is the name used in message.Router while creating handler.
 	//
 	// It will be also passed to CommandsSubscriberConstructor.
 	// May be useful, for example, to create a consumer group per each handler.
 	//
 	// WARNING: If HandlerName was changed and is used for generating consumer groups,
->>>>>>> 63678960
 	// it may result with **reconsuming all messages**!
 	HandlerName() string
 
@@ -39,11 +30,7 @@
 }
 
 // CommandsSubscriberConstructor creates subscriber for CommandHandler.
-<<<<<<< HEAD
-// It allows you to create separated customized Subscriber for every command handler.
-=======
 // It allows you to create a separate customized Subscriber for every command handler.
->>>>>>> 63678960
 type CommandsSubscriberConstructor func(handlerName string) (message.Subscriber, error)
 
 // CommandProcessor determines which CommandHandler should handle the command received from the command bus.
@@ -68,17 +55,10 @@
 		return nil, errors.New("missing handlers")
 	}
 	if generateTopic == nil {
-<<<<<<< HEAD
-		panic("missing generateTopic")
-	}
-	if subscriberConstructor == nil {
-		panic("missing subscriberConstructor")
-=======
 		return nil, errors.New("missing generateTopic")
 	}
 	if subscriberConstructor == nil {
 		return nil, errors.New("missing subscriberConstructor")
->>>>>>> 63678960
 	}
 	if marshaler == nil {
 		return nil, errors.New("missing marshaler")
@@ -104,14 +84,6 @@
 	return fmt.Sprintf("command handler for command %s already exists", d.CommandName)
 }
 
-type DuplicateCommandHandlerError struct {
-	CommandName string
-}
-
-func (d DuplicateCommandHandlerError) Error() string {
-	return fmt.Sprintf("command handler for command %s already exists", d.CommandName)
-}
-
 func (p CommandProcessor) AddHandlersToRouter(r *message.Router) error {
 	handledCommands := map[string]struct{}{}
 
@@ -120,20 +92,6 @@
 		handlerName := handler.HandlerName()
 		commandName := p.marshaler.Name(handler.NewCommand())
 		topicName := p.generateTopic(commandName)
-<<<<<<< HEAD
-
-		if _, ok := handledCommands[commandName]; ok {
-			return DuplicateCommandHandlerError{commandName}
-		}
-		handledCommands[commandName] = struct{}{}
-
-		logger := p.logger.With(watermill.LogFields{
-			"command_handler_name": handlerName,
-			"topic":                topicName,
-		})
-
-		handlerFunc, err := p.RouterHandlerFunc(handler, logger)
-=======
 
 		if _, ok := handledCommands[commandName]; ok {
 			return DuplicateCommandHandlerError{commandName}
@@ -146,7 +104,6 @@
 		})
 
 		handlerFunc, err := p.routerHandlerFunc(handler, logger)
->>>>>>> 63678960
 		if err != nil {
 			return err
 		}
@@ -173,11 +130,7 @@
 	return p.handlers
 }
 
-<<<<<<< HEAD
-func (p CommandProcessor) RouterHandlerFunc(handler CommandHandler, logger watermill.LoggerAdapter) (message.HandlerFunc, error) {
-=======
 func (p CommandProcessor) routerHandlerFunc(handler CommandHandler, logger watermill.LoggerAdapter) (message.HandlerFunc, error) {
->>>>>>> 63678960
 	cmd := handler.NewCommand()
 	cmdName := p.marshaler.Name(cmd)
 
