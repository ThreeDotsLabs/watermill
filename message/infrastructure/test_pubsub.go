package infrastructure

import (
	"context"
	"fmt"
	"log"
	"math/rand"
	"os"
	"os/exec"
	"sync"
	"testing"
	"time"

	"github.com/ThreeDotsLabs/watermill/internal/tests"
	"github.com/ThreeDotsLabs/watermill/message"
	"github.com/ThreeDotsLabs/watermill/message/subscriber"

	"github.com/satori/go.uuid"
	"github.com/stretchr/testify/assert"
	"github.com/stretchr/testify/require"
)

func init() {
	rand.Seed(3)
}

const defaultTimeout = time.Second * 10

type Features struct {
	ConsumerGroups      bool
	ExactlyOnceDelivery bool
	GuaranteedOrder     bool
	Persistent          bool

	RestartServiceCommand []string
}

type PubSubConstructor func(t *testing.T) message.PubSub
type ConsumerGroupPubSubConstructor func(t *testing.T, consumerGroup string) message.PubSub

type SimpleMessage struct {
	Num int `json:"num"`
}

func TestPubSub(
	t *testing.T,
	features Features,
	pubSubConstructor PubSubConstructor,
	consumerGroupPubSubConstructor ConsumerGroupPubSubConstructor,
) {
	t.Run("publishSubscribe", func(t *testing.T) {
		t.Parallel()
		TestPublishSubscribe(t, pubSubConstructor(t))
	})

	t.Run("resendOnError", func(t *testing.T) {
		t.Parallel()
		TestResendOnError(t, pubSubConstructor(t))
	})

	t.Run("noAck", func(t *testing.T) {
		if !features.GuaranteedOrder {
			t.Skip("guaranteed order is required for this test")
		}
		t.Parallel()
		TestNoAck(t, pubSubConstructor(t))
	})

	t.Run("continueAfterClose", func(t *testing.T) {
		if features.ExactlyOnceDelivery {
			t.Skip("ExactlyOnceDelivery test is not supported yet")
		}

		t.Parallel()
		TestContinueAfterClose(t, pubSubConstructor)
	})

	t.Run("concurrentClose", func(t *testing.T) {
		if features.ExactlyOnceDelivery {
			t.Skip("ExactlyOnceDelivery test is not supported yet")
		}

		t.Parallel()
		TestConcurrentClose(t, pubSubConstructor)
	})

	t.Run("continueAfterErrors", func(t *testing.T) {
		if !features.Persistent {
			t.Skip("continueAfterErrors test is not supported for non persistent pub/sub")
		}

		t.Parallel()
		TestContinueAfterErrors(t, pubSubConstructor)
	})

	t.Run("publishSubscribeInOrder", func(t *testing.T) {
		if !features.GuaranteedOrder {
			t.Skipf("order is not guaranteed")
		}

		t.Parallel()
		TestPublishSubscribeInOrder(t, pubSubConstructor(t))
	})

	t.Run("consumerGroups", func(t *testing.T) {
		if !features.ConsumerGroups {
			t.Skip("consumer groups are not supported")
		}

		t.Parallel()
		TestConsumerGroups(t, consumerGroupPubSubConstructor)
	})

	t.Run("publisherClose", func(t *testing.T) {
		t.Parallel()

		pubsub := pubSubConstructor(t)

		TestPublisherClose(t, pubsub, pubsub)
	})

	t.Run("topic", func(t *testing.T) {
		t.Parallel()
		TopicTest(t, pubSubConstructor(t))
	})

	t.Run("messageCtx", func(t *testing.T) {
		t.Parallel()
		TestMessageCtx(t, pubSubConstructor(t))
	})

	t.Run("reconnect", func(t *testing.T) {
		if len(features.RestartServiceCommand) == 0 {
			t.Skip("no RestartServiceCommand provided, cannot test reconnect")
		}

		// this test cannot be parallel
		TestReconnect(t, pubSubConstructor(t), features)
	})
}

var stressTestTestsCount = 20

func TestPubSubStressTest(
	t *testing.T,
	features Features,
	pubSubConstructor PubSubConstructor,
	consumerGroupPubSubConstructor ConsumerGroupPubSubConstructor,
) {
	for i := 0; i < stressTestTestsCount; i++ {
		t.Run(fmt.Sprintf("%d", i), func(t *testing.T) {
			t.Parallel()
			TestPubSub(t, features, pubSubConstructor, consumerGroupPubSubConstructor)
		})
	}
}

func TestPublishSubscribe(t *testing.T, pubSub message.PubSub) {
	defer closePubSub(t, pubSub)
	topicName := testTopicName()

	var messagesToPublish []*message.Message
	messagesPayloads := map[string]interface{}{}
	messagesTestMetadata := map[string]string{}

	for i := 0; i < 100; i++ {
		id := uuid.NewV4().String()
		testMetadata := uuid.NewV4().String()

		payload := []byte(fmt.Sprintf("%d", i))
		msg := message.NewMessage(id, payload)

		msg.Metadata.Set("test", testMetadata)
		messagesTestMetadata[id] = testMetadata

		messagesToPublish = append(messagesToPublish, msg)
		messagesPayloads[id] = payload
	}

	messages, err := pubSub.Subscribe(topicName)
	require.NoError(t, err)

	publishing := make(chan struct{})
	go func() {
		defer close(publishing)
		err := pubSub.Publish(topicName, messagesToPublish...)
		require.NoError(t, err, "cannot publish message")
	}()

	receivedMessages, all := subscriber.BulkRead(messages, len(messagesToPublish), defaultTimeout*3)
	assert.True(t, all)

	tests.AssertAllMessagesReceived(t, messagesToPublish, receivedMessages)
	tests.AssertMessagesPayloads(t, messagesPayloads, receivedMessages)
	tests.AssertMessagesMetadata(t, "test", messagesTestMetadata, receivedMessages)

<<<<<<< HEAD
	// wait for the publishing goroutine to end
	<-publishing
=======
	closePubSub(t, pubSub)
	assertMessagesChannelClosed(t, messages)
>>>>>>> f97f53a9
}

func TestPublishSubscribeInOrder(t *testing.T, pubSub message.PubSub) {
	defer closePubSub(t, pubSub)
	topicName := testTopicName()

	var messagesToPublish []*message.Message
	expectedMessages := map[string][]string{}

	for i := 0; i < 100; i++ {
		id := uuid.NewV4().String()
		msgType := string(i % 16)

		msg := message.NewMessage(id, []byte(msgType))

		messagesToPublish = append(messagesToPublish, msg)

		if _, ok := expectedMessages[msgType]; !ok {
			expectedMessages[msgType] = []string{}
		}
		expectedMessages[msgType] = append(expectedMessages[msgType], msg.UUID)
	}

	messages, err := pubSub.Subscribe(topicName)
	require.NoError(t, err)

	publishing := make(chan struct{})
	go func() {
		defer close(publishing)
		err := pubSub.Publish(topicName, messagesToPublish...)
		require.NoError(t, err)
	}()

	receivedMessages, all := subscriber.BulkRead(messages, len(messagesToPublish), defaultTimeout)
	require.True(t, all, "not all messages received (%d of %d)", len(receivedMessages), len(messagesToPublish))

	receivedMessagesByType := map[string][]string{}
	for _, msg := range receivedMessages {

		if _, ok := receivedMessagesByType[string(msg.Payload)]; !ok {
			receivedMessagesByType[string(msg.Payload)] = []string{}
		}
		receivedMessagesByType[string(msg.Payload)] = append(receivedMessagesByType[string(msg.Payload)], msg.UUID)
	}

	require.Equal(t, len(receivedMessagesByType), len(expectedMessages))
	require.Equal(t, len(receivedMessages), len(messagesToPublish))

	for key, ids := range expectedMessages {
		assert.Equal(t, ids, receivedMessagesByType[key])
	}

	// wait for the publishing goroutine to end
	<-publishing
}

func TestResendOnError(t *testing.T, pubSub message.PubSub) {
	defer closePubSub(t, pubSub)
	topicName := testTopicName()

	messages, err := pubSub.Subscribe(topicName)
	require.NoError(t, err)

	//var messagesToPublish message.Messages
	messagesToSend := 100

	var publishedMessages message.Messages
	allMessagesSent := make(chan struct{})

	go func() {
		publishedMessages = addSimpleMessagesMessages(t, messagesToSend, pubSub, topicName)
		allMessagesSent <- struct{}{}
	}()

	var receivedMessages []*message.Message

	i := 0
	errsSent := 0

ReadMessagesLoop:
	for len(receivedMessages) < messagesToSend {
		select {
		case msg := <-messages:
			if msg == nil {
				break
			}

			if errsSent < 2 {
				log.Println("sending err for ", msg.UUID)
				msg.Nack()
				errsSent++
				continue
			}

			receivedMessages = append(receivedMessages, msg)
			i++

			msg.Ack()
			fmt.Println("acked msg ", msg.UUID)

		case <-time.After(defaultTimeout):
			break ReadMessagesLoop
		}
	}

	<-allMessagesSent
	tests.AssertAllMessagesReceived(t, publishedMessages, receivedMessages)
}

func TestNoAck(t *testing.T, pubSub message.PubSub) {
	defer closePubSub(t, pubSub)
	topicName := testTopicName()

	messages, err := pubSub.Subscribe(topicName)
	require.NoError(t, err)

	go func() {
		for i := 0; i < 2; i++ {
			id := uuid.NewV4().String()
			log.Printf("sending %s", id)

			msg := message.NewMessage(id, nil)

			err := pubSub.Publish(topicName, msg)
			require.NoError(t, err)
		}
	}()

	receivedMessage := make(chan struct{})
	unlockAck := make(chan struct{}, 1)
	go func() {
		msg := <-messages
		receivedMessage <- struct{}{}
		<-unlockAck
		msg.Ack()
	}()

	<-receivedMessage
	select {
	case msg := <-messages:
		t.Fatalf("messages channel should be blocked since Ack() was not sent, received %s", msg.UUID)
	case <-time.After(time.Millisecond * 100):
		// ok
	}

	unlockAck <- struct{}{}

	select {
	case msg := <-messages:
		msg.Ack()
	case <-time.After(time.Second * 5):
		t.Fatal("messages channel should be unblocked after Ack()")
	}

	select {
	case <-messages:
		t.Fatal("msg should be not sent again")
	case <-time.After(time.Millisecond * 50):
		// ok
	}
}

func TestContinueAfterClose(t *testing.T, createPubSub PubSubConstructor) {
	topicName := testTopicName()
	totalMessagesCount := 500

	pubSub := createPubSub(t)
	defer pubSub.Close()

	// call subscribe once for those pubsubs which require subscribe before publish
	_, err := pubSub.Subscribe(topicName)
	require.NoError(t, err)
	closePubSub(t, pubSub)

	pubSub = createPubSub(t)
	messagesToPublish := addSimpleMessagesMessages(t, totalMessagesCount, pubSub, topicName)
	closePubSub(t, pubSub)

	receivedMessagesMap := map[string]*message.Message{}
	var receivedMessages []*message.Message
	messagesLeft := totalMessagesCount

	// with at-least-once delivery we cannot assume that 5 (5*20msg=100) clients will be enough
	// because messages will be delivered twice
	for i := 0; i < 20; i++ {
		addedBySubscriber := 0
		pubSub := createPubSub(t)

		messages, err := pubSub.Subscribe(topicName)
		require.NoError(t, err)

		receivedMessagesPart, _ := subscriber.BulkRead(messages, 100, defaultTimeout)

		for _, msg := range receivedMessagesPart {
			// we assume at at-least-once delivery, so we ignore duplicates
			if _, ok := receivedMessagesMap[msg.UUID]; ok {
				fmt.Printf("%s is duplicated\n", msg.UUID)
			} else {
				addedBySubscriber++
				messagesLeft--
				receivedMessagesMap[msg.UUID] = msg
				receivedMessages = append(receivedMessages, msg)
			}
		}

		closePubSub(t, pubSub)

		fmt.Println(
			"already received:", len(receivedMessagesMap),
			"total:", len(messagesToPublish),
			"received by this subscriber:", addedBySubscriber,
			"new in this subscriber (unique):", len(receivedMessagesPart),
		)
		if messagesLeft == 0 {
			break
		}
	}

	for _, msgToPublish := range messagesToPublish {
		_, ok := receivedMessagesMap[msgToPublish.UUID]
		assert.True(t, ok, "missing msg %s", msgToPublish.UUID)
	}

	fmt.Println("received:", len(receivedMessagesMap))
	fmt.Println("missing:", tests.MissingMessages(messagesToPublish, receivedMessages))
	fmt.Println("extra:", tests.MissingMessages(messagesToPublish, receivedMessages))
}

func TestConcurrentClose(t *testing.T, createPubSub PubSubConstructor) {
	topicName := testTopicName()
	totalMessagesCount := 50

	closeWg := sync.WaitGroup{}
	closeWg.Add(10)

	for i := 0; i < 10; i++ {
		go func() {
			defer closeWg.Done()

			pubSub := createPubSub(t)
			_, err := pubSub.Subscribe(topicName)
			require.NoError(t, err)
			closePubSub(t, pubSub)
		}()
	}

	closeWg.Wait()

	pubSub := createPubSub(t)
	expectedMessages := addSimpleMessagesMessages(t, totalMessagesCount, pubSub, topicName)
	closePubSub(t, pubSub)

	pubSub = createPubSub(t)
	messages, err := pubSub.Subscribe(topicName)
	require.NoError(t, err)

	receivedMessages, all := subscriber.BulkRead(messages, len(expectedMessages), defaultTimeout*3)
	assert.True(t, all)

	tests.AssertAllMessagesReceived(t, expectedMessages, receivedMessages)
}

func TestContinueAfterErrors(t *testing.T, createPubSub PubSubConstructor) {
	topicName := testTopicName()

	totalMessagesCount := 50

	pubSub := createPubSub(t)

	// call subscribe once for those pubsubs which require subscribe before publish
	_, err := pubSub.Subscribe(topicName)
	require.NoError(t, err)
	closePubSub(t, pubSub)

	pubSub = createPubSub(t)
	defer closePubSub(t, pubSub)

	messagesToPublish := addSimpleMessagesMessages(t, totalMessagesCount, pubSub, topicName)

	// sending totalMessagesCount*2 errors from 3 subscribers
	for i := 0; i < 3; i++ {
		errorsPubSub := createPubSub(t)

		messages, err := errorsPubSub.Subscribe(topicName)
		require.NoError(t, err)

		// waiting to initialize
		msg := <-messages
		msg.Nack()

		for j := 0; j < totalMessagesCount*2; j++ {
			select {
			case msg := <-messages:
				msg.Nack()
			case <-time.After(time.Second * 5):
				t.Fatal("no messages left, probably seek after error doesn't work")
			}
		}

		closePubSub(t, errorsPubSub)
	}

	messages, err := pubSub.Subscribe(topicName)
	require.NoError(t, err)

	// only nacks was sent, so all messages should be consumed
	receivedMessages, all := subscriber.BulkRead(messages, len(messagesToPublish), defaultTimeout)
	require.True(t, all)

	tests.AssertAllMessagesReceived(t, messagesToPublish, receivedMessages)
}

func TestConsumerGroups(t *testing.T, pubSubConstructor ConsumerGroupPubSubConstructor) {
	topicName := testTopicName()
	totalMessagesCount := 50

	group1 := generateConsumerGroup(t, pubSubConstructor, topicName)
	group2 := generateConsumerGroup(t, pubSubConstructor, topicName)

	publisher := pubSubConstructor(t, "test_"+uuid.NewV4().String())
	messagesToPublish := addSimpleMessagesMessages(t, totalMessagesCount, publisher, topicName)
	closePubSub(t, publisher)

	assertConsumerGroupReceivedMessages(t, pubSubConstructor, group1, topicName, messagesToPublish)
	assertConsumerGroupReceivedMessages(t, pubSubConstructor, group2, topicName, messagesToPublish)

	subscriberGroup1 := pubSubConstructor(t, group1)
	defer closePubSub(t, subscriberGroup1)
}

func TestPublisherClose(t *testing.T, pub message.Publisher, sub message.Subscriber) {
	topicName := testTopicName()

	messagesCount := 10000

	messages, err := sub.Subscribe(topicName)
	require.NoError(t, err)

	var producedMessages message.Messages
	allMessagesProduced := make(chan struct{})

	go func() {
		producedMessages = addSimpleMessagesMessages(t, messagesCount, pub, topicName)
		close(allMessagesProduced)
	}()

	receivedMessages, _ := subscriber.BulkRead(messages, messagesCount, defaultTimeout*3)

	select {
	case <-allMessagesProduced:
		// ok
	case <-time.After(time.Second * 30):
		t.Fatal("messages send timeouted")
	}

	tests.AssertAllMessagesReceived(t, producedMessages, receivedMessages)

	require.NoError(t, pub.Close())
	require.NoError(t, sub.Close())
}

func TopicTest(t *testing.T, pubSub message.PubSub) {
	defer closePubSub(t, pubSub)

	topic1 := testTopicName()
	topic2 := testTopicName()

	messagesTopic1, err := pubSub.Subscribe(topic1)
	require.NoError(t, err)

	messagesTopic2, err := pubSub.Subscribe(topic2)
	require.NoError(t, err)

	topic1Msg := message.NewMessage(uuid.NewV4().String(), nil)
	topic2Msg := message.NewMessage(uuid.NewV4().String(), nil)

	messagesSent := make(chan struct{})
	go func() {
		require.NoError(t, pubSub.Publish(topic1, topic1Msg))
		require.NoError(t, pubSub.Publish(topic2, topic2Msg))
		close(messagesSent)
	}()

	messagesConsumedTopic1, received := subscriber.BulkRead(messagesTopic1, 1, defaultTimeout)
	require.True(t, received, "no messages received in topic %s", topic1)

	messagesConsumedTopic2, received := subscriber.BulkRead(messagesTopic2, 1, defaultTimeout)
	require.True(t, received, "no messages received in topic %s", topic2)

	<-messagesSent

	assert.Equal(t, messagesConsumedTopic1.IDs()[0], topic1Msg.UUID)
	assert.Equal(t, messagesConsumedTopic2.IDs()[0], topic2Msg.UUID)
}

func TestMessageCtx(t *testing.T, pubSub message.PubSub) {
	defer pubSub.Close()

	topic := testTopicName()

	messages, err := pubSub.Subscribe(topic)
	require.NoError(t, err)

	publishing := make(chan struct{})
	go func() {
		defer close(publishing)
		msg := message.NewMessage(uuid.NewV4().String(), nil)

		// ensuring that context is not propagated via pub/sub
		ctx, ctxCancel := context.WithCancel(context.Background())
		ctxCancel()
		msg.SetContext(ctx)

		require.NoError(t, pubSub.Publish(topic, msg))
		// this might actually be an error in some pubsubs (http), because we close the subscriber without ACK.
		_ = pubSub.Publish(topic, msg)
	}()

	select {
	case msg := <-messages:
		ctx := msg.Context()

		select {
		case <-ctx.Done():
			t.Fatal("context should not be canceled")
		default:
			// ok
		}

		require.NoError(t, msg.Ack())

		select {
		case <-ctx.Done():
			// ok
		case <-time.After(defaultTimeout):
			t.Fatal("context should be canceled after Ack")
		}
	case <-time.After(defaultTimeout):
		t.Fatal("no message received")
	}

	select {
	case msg := <-messages:
		ctx := msg.Context()

		select {
		case <-ctx.Done():
			t.Fatal("context should not be canceled")
		default:
			// ok
		}

		go require.NoError(t, pubSub.Close())

		select {
		case <-ctx.Done():
			// ok
		case <-time.After(defaultTimeout):
			t.Fatal("context should be canceled after pubSub.Close()")
		}
	case <-time.After(defaultTimeout):
		t.Fatal("no message received")
	}

	// wait for the publishing goroutine to end
	// don't wanna close the publisher until it's done its job
	<-publishing
}

func TestReconnect(t *testing.T, pubSub message.PubSub, features Features) {
	topicName := testTopicName()

	const messagesCount = 10000
	const publishersCount = 100
	const timeout = time.Second * 60

	restartAfterMessages := map[int]struct{}{
		messagesCount / 3: {}, // restart at 1/3 of messages
		messagesCount / 2: {}, // restart at 1/2 of messages
	}

	messages, err := pubSub.Subscribe(topicName)
	require.NoError(t, err)

	var publishedMessages message.Messages
	allMessagesPublished := make(chan struct{})
	messagePublished := make(chan *message.Message, messagesCount)
	publishMessage := make(chan struct{})

	go func() {
		for i := 0; i < messagesCount; i++ {
			publishMessage <- struct{}{}

			if _, shouldRestart := restartAfterMessages[i]; shouldRestart {
				go restartServer(t, features)
			}
		}
		close(publishMessage)
	}()

	go func() {
		count := 0

		for msg := range messagePublished {
			publishedMessages = append(publishedMessages, msg)
			count++

			if count >= messagesCount {
				close(allMessagesPublished)
			}
		}
	}()

	for i := 0; i < publishersCount; i++ {
		go func() {
			for range publishMessage {
				id := uuid.NewV4().String()
				msg := message.NewMessage(id, nil)

				for {
					fmt.Println("publishing message")

					// some randomization in sending
					if rand.Int31n(10) == 0 {
						time.Sleep(time.Millisecond * 500)
					}

					if err := pubSub.Publish(topicName, msg); err == nil {
						break
					}

					fmt.Printf("cannot publish message %s, trying again, err: %s\n", msg.UUID, err)
					time.Sleep(time.Millisecond * 500)
				}

				messagePublished <- msg
			}
		}()
	}

	receivedMessages, allMessages := subscriber.BulkReadWithDeduplication(messages, messagesCount, timeout)
	assert.True(t, allMessages, "not all messages received (has %d of %d)", len(receivedMessages), messagesCount)

	select {
	case <-allMessagesPublished:
		//ok
	case <-time.After(timeout):
		t.Fatal("all messages not sent after", timeout)
	}
	tests.AssertAllMessagesReceived(t, publishedMessages, receivedMessages)

	require.NoError(t, pubSub.Close())
}

func restartServer(t *testing.T, features Features) {
	fmt.Println("restarting server with:", features.RestartServiceCommand)
	cmd := exec.Command(features.RestartServiceCommand[0], features.RestartServiceCommand[1:]...)
	cmd.Stderr = os.Stderr
	cmd.Stdout = os.Stdout

	if err := cmd.Run(); err != nil {
		t.Fatal(err)
	}

	fmt.Println("server restarted")
}

func assertConsumerGroupReceivedMessages(
	t *testing.T,
	pubSubConstructor ConsumerGroupPubSubConstructor,
	consumerGroup string,
	topicName string,
	expectedMessages []*message.Message,
) {
	s := pubSubConstructor(t, consumerGroup)
	defer closePubSub(t, s)

	messages, err := s.Subscribe(topicName)
	require.NoError(t, err)

	receivedMessages, all := subscriber.BulkRead(messages, len(expectedMessages), defaultTimeout)
	assert.True(t, all)

	tests.AssertAllMessagesReceived(t, expectedMessages, receivedMessages)
}

func testTopicName() string {
	return "topic_" + uuid.NewV4().String()
}

func closePubSub(t *testing.T, pubSub message.PubSub) {
	err := pubSub.Close()
	assert.NoError(t, err)
}

func generateConsumerGroup(t *testing.T, pubSubConstructor ConsumerGroupPubSubConstructor, topicName string) string {
	groupName := "cg_" + uuid.NewV4().String()

	// create a pubsub to ensure that the consumer group exists
	// for those providers that require subscription before publishing messages (e.g. Google Cloud PubSub)
	pubSub := pubSubConstructor(t, groupName)
	_, err := pubSub.Subscribe(topicName)
	require.NoError(t, err)
	closePubSub(t, pubSub)

	return groupName
}

func addSimpleMessagesMessages(t *testing.T, messagesCount int, publisher message.Publisher, topicName string) message.Messages {
	var messagesToPublish []*message.Message

	for i := 0; i < messagesCount; i++ {
		id := uuid.NewV4().String()

		msg := message.NewMessage(id, nil)
		messagesToPublish = append(messagesToPublish, msg)

		err := publisher.Publish(topicName, msg)
		require.NoError(t, err, "cannot publish messages")
	}

	return messagesToPublish
}

func assertMessagesChannelClosed(t *testing.T, messages chan *message.Message) bool {
	select {
	case msg := <-messages:
		if msg == nil {
			return true
		}

		t.Error("messages channel is not closed (received message)")
		return false
	default:
		t.Error("messages channel is not closed (blocked)")
		return false
	}
}<|MERGE_RESOLUTION|>--- conflicted
+++ resolved
@@ -15,7 +15,7 @@
 	"github.com/ThreeDotsLabs/watermill/message"
 	"github.com/ThreeDotsLabs/watermill/message/subscriber"
 
-	"github.com/satori/go.uuid"
+	uuid "github.com/satori/go.uuid"
 	"github.com/stretchr/testify/assert"
 	"github.com/stretchr/testify/require"
 )
@@ -180,9 +180,7 @@
 	messages, err := pubSub.Subscribe(topicName)
 	require.NoError(t, err)
 
-	publishing := make(chan struct{})
-	go func() {
-		defer close(publishing)
+	go func() {
 		err := pubSub.Publish(topicName, messagesToPublish...)
 		require.NoError(t, err, "cannot publish message")
 	}()
@@ -194,13 +192,8 @@
 	tests.AssertMessagesPayloads(t, messagesPayloads, receivedMessages)
 	tests.AssertMessagesMetadata(t, "test", messagesTestMetadata, receivedMessages)
 
-<<<<<<< HEAD
-	// wait for the publishing goroutine to end
-	<-publishing
-=======
 	closePubSub(t, pubSub)
 	assertMessagesChannelClosed(t, messages)
->>>>>>> f97f53a9
 }
 
 func TestPublishSubscribeInOrder(t *testing.T, pubSub message.PubSub) {
@@ -227,9 +220,7 @@
 	messages, err := pubSub.Subscribe(topicName)
 	require.NoError(t, err)
 
-	publishing := make(chan struct{})
-	go func() {
-		defer close(publishing)
+	go func() {
 		err := pubSub.Publish(topicName, messagesToPublish...)
 		require.NoError(t, err)
 	}()
@@ -252,9 +243,6 @@
 	for key, ids := range expectedMessages {
 		assert.Equal(t, ids, receivedMessagesByType[key])
 	}
-
-	// wait for the publishing goroutine to end
-	<-publishing
 }
 
 func TestResendOnError(t *testing.T, pubSub message.PubSub) {
@@ -604,9 +592,7 @@
 	messages, err := pubSub.Subscribe(topic)
 	require.NoError(t, err)
 
-	publishing := make(chan struct{})
-	go func() {
-		defer close(publishing)
+	go func() {
 		msg := message.NewMessage(uuid.NewV4().String(), nil)
 
 		// ensuring that context is not propagated via pub/sub
@@ -664,10 +650,6 @@
 	case <-time.After(defaultTimeout):
 		t.Fatal("no message received")
 	}
-
-	// wait for the publishing goroutine to end
-	// don't wanna close the publisher until it's done its job
-	<-publishing
 }
 
 func TestReconnect(t *testing.T, pubSub message.PubSub, features Features) {
