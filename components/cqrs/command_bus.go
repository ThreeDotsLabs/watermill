package cqrs

import (
	"context"

	"github.com/pkg/errors"

	"github.com/ThreeDotsLabs/watermill/message"
)

// CommandBus transports commands to command handlers.
type CommandBus struct {
	publisher     message.Publisher
	generateTopic func(commandName string) string
	marshaler     CommandEventMarshaler
}

func NewCommandBus(
	publisher message.Publisher,
	generateTopic func(commandName string) string,
	marshaler CommandEventMarshaler,
) (*CommandBus, error) {
	if publisher == nil {
		return nil, errors.New("missing publisher")
	}
	if generateTopic == nil {
<<<<<<< HEAD
		panic("missing generateTopic")
=======
		return nil, errors.New("missing generateTopic")
>>>>>>> 63678960
	}
	if marshaler == nil {
		return nil, errors.New("missing marshaler")
	}

<<<<<<< HEAD
	return &CommandBus{publisher, generateTopic, marshaler}
=======
	return &CommandBus{publisher, generateTopic, marshaler}, nil
>>>>>>> 63678960
}

// Send sends command to the command bus.
func (c CommandBus) Send(ctx context.Context, cmd interface{}) error {
	msg, err := c.marshaler.Marshal(cmd)
	if err != nil {
		return err
	}

	commandName := c.marshaler.Name(cmd)
	topicName := c.generateTopic(commandName)

	msg.SetContext(ctx)

	return c.publisher.Publish(topicName, msg)
}<|MERGE_RESOLUTION|>--- conflicted
+++ resolved
@@ -24,21 +24,13 @@
 		return nil, errors.New("missing publisher")
 	}
 	if generateTopic == nil {
-<<<<<<< HEAD
-		panic("missing generateTopic")
-=======
 		return nil, errors.New("missing generateTopic")
->>>>>>> 63678960
 	}
 	if marshaler == nil {
 		return nil, errors.New("missing marshaler")
 	}
 
-<<<<<<< HEAD
-	return &CommandBus{publisher, generateTopic, marshaler}
-=======
 	return &CommandBus{publisher, generateTopic, marshaler}, nil
->>>>>>> 63678960
 }
 
 // Send sends command to the command bus.
