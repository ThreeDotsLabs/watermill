--- conflicted
+++ resolved
@@ -2,8 +2,6 @@
 
 import (
 	"context"
-	"log"
-	"os"
 	"sync"
 	"time"
 
@@ -18,10 +16,6 @@
 
 	"github.com/pkg/errors"
 )
-
-func init() {
-	sarama.Logger = log.New(os.Stderr, "[Sarama] ", log.LstdFlags)
-}
 
 type Subscriber struct {
 	config       SubscriberConfig
@@ -82,10 +76,6 @@
 	// How long about unsuccessful reconnecting next reconnect will occur.
 	ReconnectRetrySleep time.Duration
 
-<<<<<<< HEAD
-	// todo - read defaults?
-=======
->>>>>>> 32a04686
 	InitializeTopicDetails *sarama.TopicDetail
 }
 
