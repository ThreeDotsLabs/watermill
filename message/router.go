--- conflicted
+++ resolved
@@ -335,28 +335,22 @@
 }
 
 type handler struct {
-<<<<<<< HEAD
 	name string
-
+logger watermill.LoggerAdapter
+
+	subscriber     Subscriber
 	subscribeTopic string
 	subscriberName string
+
+	publisher         Publisher
 	publishTopic   string
 	publisherName  string
 
 	handlerFunc HandlerFunc
-=======
-	name   string
-	logger watermill.LoggerAdapter
-
-	subscriber     Subscriber
-	subscribeTopic string
-	publisher      Publisher
-	publishTopic   string
->>>>>>> 1a328d34
 
 	runningHandlersWg *sync.WaitGroup
-	handlerFunc       HandlerFunc
-	messagesCh        chan *Message
+
+	messagesCh chan *Message
 
 	closeCh chan struct{}
 }
