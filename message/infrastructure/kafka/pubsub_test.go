package kafka_test

import (
	"testing"
	"time"

	"github.com/Shopify/sarama"

	"github.com/ThreeDotsLabs/watermill"
	"github.com/ThreeDotsLabs/watermill/message"
	"github.com/ThreeDotsLabs/watermill/message/infrastructure"
	"github.com/ThreeDotsLabs/watermill/message/infrastructure/kafka"
	"github.com/stretchr/testify/require"
)

var brokers = []string{"localhost:9092"}

func newPubSub(t *testing.T, marshaler kafka.MarshalerUnmarshaler, consumerGroup string) message.PubSub {
	logger := watermill.NewStdLogger(true, true)

	publisher, err := kafka.NewPublisher(brokers, marshaler, nil, logger)
	require.NoError(t, err)

	saramaConfig := kafka.DefaultSaramaSubscriberConfig()
	saramaConfig.Consumer.Offsets.Initial = sarama.OffsetOldest

	saramaConfig.Admin.Timeout = time.Second * 30
	saramaConfig.Producer.RequiredAcks = sarama.WaitForAll
	saramaConfig.ChannelBufferSize = 10240
	saramaConfig.Consumer.Group.Heartbeat.Interval = time.Millisecond * 500
	saramaConfig.Consumer.Group.Rebalance.Timeout = time.Millisecond * 500

	subscriber, err := kafka.NewSubscriber(
		kafka.SubscriberConfig{
			Brokers:       brokers,
			ConsumerGroup: consumerGroup,
			InitializeTopicDetails: &sarama.TopicDetail{
				NumPartitions:     8,
				ReplicationFactor: 1,
			},
		},
		saramaConfig,
		marshaler,
		logger,
	)
	require.NoError(t, err)

	return message.NewPubSub(publisher, subscriber)
}

func generatePartitionKey(topic string, msg *message.Message) (string, error) {
	return msg.Metadata.Get("partition_key"), nil
}

func createPubSubWithConsumerGrup(t *testing.T, consumerGroup string) infrastructure.PubSub {
	return newPubSub(t, kafka.DefaultMarshaler{}, consumerGroup).(infrastructure.PubSub)
}

func createPubSub(t *testing.T) infrastructure.PubSub {
	return createPubSubWithConsumerGrup(t, "test").(infrastructure.PubSub)
}

func createPartitionedPubSub(t *testing.T) infrastructure.PubSub {
	return newPubSub(t, kafka.NewWithPartitioningMarshaler(generatePartitionKey), "test").(infrastructure.PubSub)
}

func createNoGroupSubscriberConstructor(t *testing.T) message.Subscriber {
	logger := watermill.NewStdLogger(true, true)

	marshaler := kafka.DefaultMarshaler{}

	saramaConfig := kafka.DefaultSaramaSubscriberConfig()
	saramaConfig.Consumer.Offsets.Initial = sarama.OffsetOldest

	sub, err := kafka.NewSubscriber(
		kafka.SubscriberConfig{
			Brokers:       brokers,
			ConsumerGroup: "",
		},
		saramaConfig,
		marshaler,
		logger,
	)
	require.NoError(t, err)

	return sub
}

func TestPublishSubscribe(t *testing.T) {
	features := infrastructure.Features{
		ConsumerGroups:      true,
		ExactlyOnceDelivery: false,
		GuaranteedOrder:     false,
		Persistent:          true,
	}

	if testing.Short() {
<<<<<<< HEAD
		// Kafka tests are a bit slow
=======
		// Kafka tests are a bit slow, so let's run only basic test
>>>>>>> 32a04686
		// todo - speed up
		t.Log("Running only TestPublishSubscribe for Kafka with -short flag")
		infrastructure.TestPublishSubscribe(t, createPubSub(t), features)
		return
	}

	infrastructure.TestPubSub(
		t,
		features,
		createPubSub,
		createPubSubWithConsumerGrup,
	)
}

func TestPublishSubscribe_ordered(t *testing.T) {
	if testing.Short() {
		t.Skip("skipping long tests")
	}

	infrastructure.TestPubSub(
		t,
		infrastructure.Features{
			ConsumerGroups:      true,
			ExactlyOnceDelivery: false,
			GuaranteedOrder:     true,
			Persistent:          true,
		},
		createPartitionedPubSub,
		createPubSubWithConsumerGrup,
	)
}

func TestNoGroupSubscriber(t *testing.T) {
	if testing.Short() {
		t.Skip("skipping long tests")
	}

	infrastructure.TestNoGroupSubscriber(t, createPubSub, createNoGroupSubscriberConstructor)
}<|MERGE_RESOLUTION|>--- conflicted
+++ resolved
@@ -95,11 +95,7 @@
 	}
 
 	if testing.Short() {
-<<<<<<< HEAD
-		// Kafka tests are a bit slow
-=======
 		// Kafka tests are a bit slow, so let's run only basic test
->>>>>>> 32a04686
 		// todo - speed up
 		t.Log("Running only TestPublishSubscribe for Kafka with -short flag")
 		infrastructure.TestPublishSubscribe(t, createPubSub(t), features)
