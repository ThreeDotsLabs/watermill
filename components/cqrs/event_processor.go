package cqrs

import (
<<<<<<< HEAD
=======
	"context"
	"fmt"

>>>>>>> fe94de86
	"github.com/pkg/errors"

	"github.com/ThreeDotsLabs/watermill"
	"github.com/ThreeDotsLabs/watermill/message"
)

// EventHandler receive event defined by NewEvent and handle it with Handle method.
// If using DDD, CommandHandler may modify and persist the aggregate.
// It can also invoke process manager, saga or just build a read model.
//
// In contrast to CommandHandler, every Event can have multiple EventHandlers.
type EventHandler interface {
	NewEvent() interface{}
<<<<<<< HEAD
	Handle(event interface{}) error

	// HandlerName is named used in message.Router for creating handler.
	//
	// It will be also passed to EventsSubscriberConstructor.
	// May be useful for creating for example consumer group per handler.
	//
	// WARNING: If HandlerName was changed changed and is used for example for generating consumer groups,
	// it may result with **reconsuming all messages** !!!
	HandlerName() string
=======
	Handle(ctx context.Context, event interface{}) error
>>>>>>> fe94de86
}

// EventsSubscriberConstructor creates subscriber for EventHandler.
// It allows you to create separated customized Subscriber for every command handler.
type EventsSubscriberConstructor func(handlerName string) (message.Subscriber, error)

// EventProcessor determines which EventHandler should handle event received from event bus.
type EventProcessor struct {
	handlers      []EventHandler
	generateTopic EventTopicGenerator

	subscriberConstructor EventsSubscriberConstructor

	marshaler CommandEventMarshaler
	logger    watermill.LoggerAdapter
}

func NewEventProcessor(
	handlers []EventHandler,
	generateTopic EventTopicGenerator,
	subscriberConstructor EventsSubscriberConstructor,
	marshaler CommandEventMarshaler,
	logger watermill.LoggerAdapter,
) *EventProcessor {
	if len(handlers) == 0 {
		panic("missing handlers")
	}
	if generateTopic == nil {
		panic("nil generateTopic")
	}
	if subscriberConstructor == nil {
		panic("missing subscriberConstructor")
	}
	if marshaler == nil {
		panic("missing marshaler")
	}
	if logger == nil {
		logger = watermill.NopLogger{}
	}

	return &EventProcessor{
		handlers,
		generateTopic,
		subscriberConstructor,
		marshaler,
		logger,
	}
}

func (p EventProcessor) AddHandlersToRouter(r *message.Router) error {
	for i := range p.Handlers() {
		handler := p.handlers[i]
		handlerName := handler.HandlerName()
		eventName := p.marshaler.Name(handler.NewEvent())
		topicName := p.generateTopic(eventName)

		logger := p.logger.With(watermill.LogFields{
			"event_handler_name": handlerName,
			"topic":              topicName,
		})

		handlerFunc, err := p.RouterHandlerFunc(handler, logger)
		if err != nil {
			return err
		}

		logger.Debug("Adding CQRS event handler to router", nil)

		subscriber, err := p.subscriberConstructor(handlerName)
		if err != nil {
			return errors.Wrap(err, "cannot create subscriber for event processor")
		}

		r.AddNoPublisherHandler(
			handlerName,
			topicName,
			subscriber,
			handlerFunc,
		)
	}

	return nil
}

func (p EventProcessor) Handlers() []EventHandler {
	return p.handlers
}

func (p EventProcessor) RouterHandlerFunc(handler EventHandler, logger watermill.LoggerAdapter) (message.HandlerFunc, error) {
	initEvent := handler.NewEvent()
	expectedEventName := p.marshaler.Name(initEvent)

	if err := p.validateEvent(initEvent); err != nil {
		return nil, err
	}

	return func(msg *message.Message) ([]*message.Message, error) {
		event := handler.NewEvent()
		messageEventName := p.marshaler.NameFromMessage(msg)

		if messageEventName != expectedEventName {
			logger.Trace("Received different event type than expected, ignoring", watermill.LogFields{
				"message_uuid":        msg.UUID,
				"expected_event_type": expectedEventName,
				"received_event_type": messageEventName,
			})
			return nil, nil
		}

		logger.Debug("Handling event", watermill.LogFields{
			"message_uuid":        msg.UUID,
			"received_event_type": messageEventName,
		})

		if err := p.marshaler.Unmarshal(msg, event); err != nil {
			return nil, err
		}

<<<<<<< HEAD
		if err := handler.Handle(event); err != nil {
			logger.Debug("Error when handling event", watermill.LogFields{"err": err})
=======
		if err := handler.Handle(msg.Context(), event); err != nil {
>>>>>>> fe94de86
			return nil, err
		}

		return nil, nil
	}, nil
}

func (p EventProcessor) validateEvent(event interface{}) error {
	// EventHandler's NewEvent must return a pointer, because it is used to unmarshal
	if err := isPointer(event); err != nil {
		return errors.Wrap(err, "command must be a non-nil pointer")
	}

	return nil
}<|MERGE_RESOLUTION|>--- conflicted
+++ resolved
@@ -1,12 +1,8 @@
 package cqrs
 
 import (
-<<<<<<< HEAD
-=======
 	"context"
-	"fmt"
 
->>>>>>> fe94de86
 	"github.com/pkg/errors"
 
 	"github.com/ThreeDotsLabs/watermill"
@@ -20,8 +16,7 @@
 // In contrast to CommandHandler, every Event can have multiple EventHandlers.
 type EventHandler interface {
 	NewEvent() interface{}
-<<<<<<< HEAD
-	Handle(event interface{}) error
+	Handle(ctx context.Context, event interface{}) error
 
 	// HandlerName is named used in message.Router for creating handler.
 	//
@@ -31,9 +26,6 @@
 	// WARNING: If HandlerName was changed changed and is used for example for generating consumer groups,
 	// it may result with **reconsuming all messages** !!!
 	HandlerName() string
-=======
-	Handle(ctx context.Context, event interface{}) error
->>>>>>> fe94de86
 }
 
 // EventsSubscriberConstructor creates subscriber for EventHandler.
@@ -152,12 +144,8 @@
 			return nil, err
 		}
 
-<<<<<<< HEAD
-		if err := handler.Handle(event); err != nil {
+		if err := handler.Handle(msg.Context(), event); err != nil {
 			logger.Debug("Error when handling event", watermill.LogFields{"err": err})
-=======
-		if err := handler.Handle(msg.Context(), event); err != nil {
->>>>>>> fe94de86
 			return nil, err
 		}
 
