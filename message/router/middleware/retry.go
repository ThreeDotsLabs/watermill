package middleware

import (
	"time"

	"github.com/cenkalti/backoff/v5"

	"github.com/ThreeDotsLabs/watermill"
	"github.com/ThreeDotsLabs/watermill/message"
)

// RetryParams holds the parameters for a retry attempt
type RetryParams struct {
	// Err is the error that caused the retry attempt.
	Err error
	// RetryNum is the number of the retry attempt, starting from 1.
	RetryNum int
	// Delay is the delay for the next retry attempt.
	Delay time.Duration
}

// Retry provides a middleware that retries the handler if errors are returned.
// The retry behaviour is configurable, with exponential backoff and maximum elapsed time.
type Retry struct {
	// MaxRetries is maximum number of times a retry will be attempted.
	MaxRetries int

	// InitialInterval is the first interval between retries. Subsequent intervals will be scaled by Multiplier.
	InitialInterval time.Duration
	// MaxInterval sets the limit for the exponential backoff of retries. The interval will not be increased beyond MaxInterval.
	MaxInterval time.Duration
	// Multiplier is the factor by which the waiting interval will be multiplied between retries.
	Multiplier float64
	// MaxElapsedTime sets the time limit of how long retries will be attempted. Disabled if 0.
	MaxElapsedTime time.Duration
	// RandomizationFactor randomizes the spread of the backoff times within the interval of:
	// [currentInterval * (1 - randomization_factor), currentInterval * (1 + randomization_factor)].
	RandomizationFactor float64

	// OnRetryHook is an optional function that will be executed on each retry attempt.
	// The number of the current retry is passed as retryNum,
	OnRetryHook func(retryNum int, delay time.Duration)

	// ShouldRetry is an optional function that will be executed before each retry attempt.
	// If ShouldRetry returns false, the retry will not be attempted.
	ShouldRetry func(params RetryParams) bool

	Logger watermill.LoggerAdapter
}

// Middleware returns the Retry middleware.
func (r Retry) Middleware(h message.HandlerFunc) message.HandlerFunc {
	return func(msg *message.Message) ([]*message.Message, error) {
		producedMessages, err := h(msg)
		if err == nil {
			return producedMessages, nil
		}

		retryNum := 1

		expBackoff := backoff.NewExponentialBackOff()
		expBackoff.InitialInterval = r.InitialInterval
		expBackoff.MaxInterval = r.MaxInterval
		expBackoff.Multiplier = r.Multiplier
		expBackoff.RandomizationFactor = r.RandomizationFactor

		retryBackoff := backoff.WithMaxTries(uint(r.MaxRetries))

<<<<<<< HEAD
		maxElapsedBackoff := backoff.WithMaxElapsedTime(r.MaxElapsedTime)
=======
		retryNum := 1
		expBackoff.Reset()
	retryLoop:
		for {
			waitTime := expBackoff.NextBackOff()

			if r.ShouldRetry != nil && !r.ShouldRetry(RetryParams{RetryNum: retryNum, Err: err, Delay: waitTime}) {
				return producedMessages, err
			}

			select {
			case <-ctx.Done():
				return producedMessages, err
			case <-time.After(waitTime):
				// go on
			}
>>>>>>> 203cb9c9

		ctx := msg.Context()

		// notification: called on a failed retry attempt.
		notification := func(err error, delay time.Duration) {
			if r.Logger != nil {
				r.Logger.Error("Error occurred, retrying", err, watermill.LogFields{
					"retry_no":    retryNum,
					"max_retries": r.MaxRetries,
					"wait_time":   delay,
				})
			}
		}

		// operation: the function that will be retried.
		operation := func() ([]*message.Message, error) {
			select {
			case <-ctx.Done():
				return producedMessages, err
			default:
				producedMessages, err = h(msg)
				if err == nil {
					return producedMessages, nil
				}
				if r.OnRetryHook != nil {
					// call RetryHook function on each retry attempt.
					r.OnRetryHook(retryNum, expBackoff.NextBackOff())
				}
				retryNum++
				return nil, err
			}
		}

		producedMessages, retryErr := backoff.Retry(
			ctx,
			operation,
			backoff.WithBackOff(expBackoff),
			retryBackoff,
			maxElapsedBackoff,
			backoff.WithNotify(notification),
		)

		if retryErr != nil {
			return producedMessages, retryErr
		}
		return producedMessages, nil
	}
}<|MERGE_RESOLUTION|>--- conflicted
+++ resolved
@@ -66,26 +66,7 @@
 
 		retryBackoff := backoff.WithMaxTries(uint(r.MaxRetries))
 
-<<<<<<< HEAD
 		maxElapsedBackoff := backoff.WithMaxElapsedTime(r.MaxElapsedTime)
-=======
-		retryNum := 1
-		expBackoff.Reset()
-	retryLoop:
-		for {
-			waitTime := expBackoff.NextBackOff()
-
-			if r.ShouldRetry != nil && !r.ShouldRetry(RetryParams{RetryNum: retryNum, Err: err, Delay: waitTime}) {
-				return producedMessages, err
-			}
-
-			select {
-			case <-ctx.Done():
-				return producedMessages, err
-			case <-time.After(waitTime):
-				// go on
-			}
->>>>>>> 203cb9c9
 
 		ctx := msg.Context()
 
