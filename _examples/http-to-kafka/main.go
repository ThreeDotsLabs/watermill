--- conflicted
+++ resolved
@@ -24,13 +24,7 @@
 func main() {
 	logger := watermill.NewStdLogger(true, true)
 
-<<<<<<< HEAD
-	kafkaPublisher, err := kafka.NewPublisher(
-		[]string{"localhost:9092"}, kafka.DefaultMarshaler{}, nil, logger,
-	)
-=======
 	kafkaPublisher, err := kafka.NewPublisher([]string{"localhost:9092"}, kafka.DefaultMarshaler{}, nil, logger)
->>>>>>> f97f53a9
 	if err != nil {
 		panic(err)
 	}
