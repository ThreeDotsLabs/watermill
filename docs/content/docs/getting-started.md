+++
title = "Getting started"
description = "Up and running Watermill"
weight = -9999
draft = false
toc = true
bref = "Up and running Watermill"
type = "docs"
+++

### What is Watermill?

Watermill is a Golang library for working efficiently with message streams. It is intended for building event-driven applications, enabling event sourcing, RPC over messages, sagas and basically whatever else comes to your mind. You can use conventional pub/sub implementations like Kafka or RabbitMQ, but also HTTP or MySQL binlog if that fits your use case.

It comes with a set of Pub/Sub,  implementations which can be easily replaced by your own implementation

Watermill is also shipped with the set of standard tools (middlewares) like instrumentation, poison queue, throttling, correlation and other tools used by every message-driven application.

### Install

```bash
go get -u github.com/ThreeDotsLabs/watermill/
```

### Subscribing for messages

One of the most important parts of the Watermill is [*Message*]({{< ref "/docs/message" >}}). It is as important as `http.Request` for `http` package.
Almost every part of Watermill uses this type in some part.

When we are building reactive/event-driven application/[insert your buzzword here] we always want to listen of incoming messages to react for them.
Watermill is supporting multiple [publishers and subscribers implementations]({{< ref "/docs/pub-sub-implementations" >}}), with compatible interface and abstraction which provide similar behaviour.

Let's start with subscribing for messages.

{{% tabs id="subscribing" tabs="go-channel,kafka,nats-streaming,gcloud" labels="Go Channel,Kafka,NATS Streaming,Google Cloud Pub/Sub" %}}

{{% tabs-tab id="go-channel"%}}
{{% load-snippet-partial file="content/docs/getting-started/go-channel/main.go" first_line_contains="import (" last_line_contains="process(messages)" %}}
{{% load-snippet-partial file="content/docs/getting-started/go-channel/main.go" first_line_contains="func process" %}}
{{% /tabs-tab %}}

{{% tabs-tab id="kafka" %}}

{{< collapse id="installing_rdkafka" >}}

{{< collapse-toggle box_id="docker" >}}
Running in Docker
{{% /collapse-toggle %}}
{{% collapse-box id="docker" %}}
Easiest way to run Watermill with Kafka locally is using Docker.

{{% load-snippet file="content/docs/getting-started/kafka/docker-compose.yml" type="yaml" %}}

The source should go to `main.go`.

To run please execute `docker-compose up` command.

More detailed explanation of how it is running, and how to add live reload you can find in [our [...] article](todo).

{{% /collapse-box %}}
{{< /collapse >}}

{{% load-snippet-partial file="content/docs/getting-started/kafka/main.go" first_line_contains="import (" last_line_contains="process(messages)" %}}
{{% load-snippet-partial file="content/docs/getting-started/kafka/main.go" first_line_contains="func process" %}}
{{% /tabs-tab %}}

{{% tabs-tab id="nats-streaming"%}}

{{< collapse id="running_nats" >}}

{{< collapse-toggle box_id="nats-streaming-docker" >}}
Running in Docker
{{% /collapse-toggle %}}
{{% collapse-box id="nats-streaming-docker" %}}
Easiest way to run Watermill with NATS locally is using Docker.

{{% load-snippet file="content/docs/getting-started/nats-streaming/docker-compose.yml" type="yaml" %}}

The source should go to `main.go`.

To run please execute `docker-compose up` command.

More detailed explanation of how it is running, and how to add live reload you can find in [our [...] article](todo).
{{% /collapse-box %}}
{{< /collapse >}}

{{% load-snippet-partial file="content/docs/getting-started/nats-streaming/main.go" first_line_contains="import (" last_line_contains="process(messages)" %}}
{{% load-snippet-partial file="content/docs/getting-started/nats-streaming/main.go" first_line_contains="func process" %}}
{{% /tabs-tab %}}


{{% tabs-tab id="gcloud"%}}

{{< collapse id="running_gcloud" >}}

{{< collapse-toggle box_id="gcloud-streaming-docker" >}}
Running in Docker
{{% /collapse-toggle %}}
{{% collapse-box id="gcloud-streaming-docker" %}}
You can run Google Cloud Pub/Sub emulator locally for development.

{{% load-snippet file="content/docs/getting-started/googlecloud/docker-compose.yml" type="yaml" %}}

The source should go to `main.go`.

<<<<<<< HEAD
To run please execute `docker-compose up` command.
=======
To run, please execute `docker-compose up`.
>>>>>>> a0a3acdf

More detailed explanation of how it is running, and how to add live reload you can find in [our [...] article](todo).
{{% /collapse-box %}}
{{< /collapse >}}

{{% load-snippet-partial file="content/docs/getting-started/googlecloud/main.go" first_line_contains="import (" last_line_contains="process(messages)" %}}
{{% load-snippet-partial file="content/docs/getting-started/googlecloud/main.go" first_line_contains="func process" %}}
{{% /tabs-tab %}}

{{% /tabs %}}

### Publishing messages

{{% tabs id="publishing" tabs="go-channel,kafka,nats-streaming,gcloud" labels="Go Channel,Kafka,NATS Streaming,Google Cloud Pub/Sub" %}}

{{% tabs-tab id="go-channel"%}}
{{% load-snippet-partial file="content/docs/getting-started/go-channel/main.go" first_line_contains="go process(messages)" last_line_contains="publisher.Publish" padding_after="4" %}}
{{% /tabs-tab %}}

{{% tabs-tab id="kafka" %}}
{{% load-snippet-partial file="content/docs/getting-started/kafka/main.go" first_line_contains="go process(messages)" last_line_contains="publisher.Publish" padding_after="4" %}}
{{% /tabs-tab %}}

{{% tabs-tab id="nats-streaming" %}}
{{% load-snippet-partial file="content/docs/getting-started/nats-streaming/main.go" first_line_contains="go process(messages)" last_line_contains="publisher.Publish" padding_after="4" %}}
{{% /tabs-tab %}}

{{% tabs-tab id="gcloud" %}}
{{% load-snippet-partial file="content/docs/getting-started/googlecloud/main.go" first_line_contains="go process(messages)" last_line_contains="publisher.Publish" padding_after="4" %}}
{{% /tabs-tab %}}

{{% /tabs %}}

##### Message format

We don't enforce any message format. You can use strings, JSON, protobuf, Avro, gob or anything else what serializes to `[]byte`.

### Using *Messages Router*

[*Publishers and subscribers*]({{< ref "/docs/pub-sub" >}}) are rather low-level parts of Watermill.
In production use, we want usually use something which is higher level and provides some features like [correlation, metrics, poison queue, retrying, throttling etc]({{< ref "/docs/messages-router#middleware" >}}).

We also don't want to manually send Ack when processing was successful. Sometimes, we also want to send a message after processing another.

To handle these requirements we created component named [*Router*]({{< ref "/docs/messages-router" >}}).

The flow of our application looks like this:

1. We are producing a message to the topic `example.topic_1` every second.
2. `struct_handler` handler is listening to `example.topic_1`. When a message is received, UUID is printed and a new message is produced to `example.topic_2`.
3. `print_events_topic_1` handler is listening to `example.topic_1` and printing message UUID, payload and metadata. Correlation ID should be the same as in message in `example.topic_1`.
4. `print_events_topic_2` handler is listening to `example.topic_2` and printing message UUID, payload and metadata. Correlation ID should be the same as in message in `example.topic_2`.

#### Router configuration

For the beginning, we should start with the configuration of the router. We will configure which plugins and middlewares we want to use.

We also will set up handlers which this router will support. Every handler will independently handle the messages.

{{% render-md %}}
{{% load-snippet-partial file="content/docs/getting-started/router/main.go" first_line_contains="package" last_line_contains="router.Run()" padding_after="4" %}}
{{% /render-md %}}

#### Producing messages

Producing messages work just like before. We only have added `middleware.SetCorrelationID` to set correlation ID.
Correlation ID will be added to all messages produced by the router (`middleware.CorrelationID`).

{{% render-md %}}
{{% load-snippet-partial file="content/docs/getting-started/router/main.go" first_line_contains="func publishMessages" last_line_contains="time.Sleep(time.Second)" padding_after="2" %}}
{{% /render-md %}}

#### Handlers

You may notice that we have two types of *handler functions*:

1. function `func(msg *message.Message) ([]*message.Message, error)`
2. method `func (c structHandler) Handler(msg *message.Message) ([]*message.Message, error)`

The second option is useful when our function requires some dependencies like database, logger etc.
When we have just function without dependencies, it's fine to use just a function.

{{% render-md %}}
{{% load-snippet-partial file="content/docs/getting-started/router/main.go" first_line_contains="func printMessages" last_line_contains="return message.Messages{msg}, nil" padding_after="3" %}}
{{% /render-md %}}

#### Done!

We can just run this example by `go run main.go`.

We just created our first application with Watermill. The full source you can find in [/docs/getting-started/router/main.go](https://github.com/ThreeDotsLabs/watermill/tree/master/content/docs/getting-started/router/main.go).

### Deployment

Watermill is not a framework. We don't enforce any type of deployment and it's totally up to you.

### What's next?

For more detailed documentation you should check [documentation topics list]({{< ref "/docs" >}}).

#### Examples

We also created some examples, which will show you how you can start using Watermill.
The recommended entry point is [Your first Watermill application](https://github.com/ThreeDotsLabs/watermill/tree/master/_examples/your-first-app). It contains the entire environment in `docker-compose.yml`, including Golang and Kafka which you can run with one command.

After that, you could check the [Simple app](https://github.com/ThreeDotsLabs/watermill/tree/master/_examples/simple-app) example. It uses more middlewares and contains two handlers. There is also a separate application for publishing messages.

The [third example](https://github.com/ThreeDotsLabs/watermill/tree/master/_examples/http-to-kafka)  showcases the use of a different Subscriber implementation, namely **HTTP**. It is a very simple application, which can save GitLab webhooks to Kafka.

You may also find some useful informations in our [README](https://github.com/ThreeDotsLabs/watermill#readme) .

#### Support

If anything is not clear feel free to use any of our [support channels]({{< ref "/support" >}}), we will we'll be glad to help.<|MERGE_RESOLUTION|>--- conflicted
+++ resolved
@@ -103,11 +103,7 @@
 
 The source should go to `main.go`.
 
-<<<<<<< HEAD
-To run please execute `docker-compose up` command.
-=======
 To run, please execute `docker-compose up`.
->>>>>>> a0a3acdf
 
 More detailed explanation of how it is running, and how to add live reload you can find in [our [...] article](todo).
 {{% /collapse-box %}}
