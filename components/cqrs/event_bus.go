--- conflicted
+++ resolved
@@ -13,12 +13,8 @@
 	config    EventConfig
 }
 
-<<<<<<< HEAD
-// todo: deprecate + add NewXXXXwithConfig func?
-=======
 // NewEventBus creates a new CommandBus.
 // Deprecated: use NewEventBusWithConfig instead.
->>>>>>> 5002651a
 func NewEventBus(
 	publisher message.Publisher,
 	generateTopic func(eventName string) string,
