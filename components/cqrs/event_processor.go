--- conflicted
+++ resolved
@@ -9,15 +9,6 @@
 	"github.com/ThreeDotsLabs/watermill/message"
 )
 
-<<<<<<< HEAD
-// EventsSubscriberConstructor creates a subscriber for EventHandler.
-// It allows you to create separated customized Subscriber for every command handler.
-//
-// When handler groups are used, handler group is passed as handlerName.
-type EventsSubscriberConstructor func(handlerName string) (message.Subscriber, error)
-
-=======
->>>>>>> 5002651a
 // EventProcessor determines which EventHandler should handle event received from event bus.
 type EventProcessor struct {
 	individualHandlers []EventHandler
@@ -52,20 +43,11 @@
 	}
 
 	eventProcessorConfig := EventConfig{
-<<<<<<< HEAD
-		GenerateIndividualSubscriberTopic: func(params GenerateEventsTopicParams) string {
-			return generateTopic(params.EventName)
-		},
-		GenerateHandlerGroupTopic: nil,
-		SubscriberConstructor: func(handlerName string) (message.Subscriber, error) {
-			return subscriberConstructor(handlerName)
-=======
 		GenerateTopic: func(params GenerateEventTopicParams) (string, error) {
 			return generateTopic(params.EventName()), nil
 		},
 		SubscriberConstructor: func(params EventsSubscriberConstructorParams) (message.Subscriber, error) {
 			return subscriberConstructor(params.HandlerName())
->>>>>>> 5002651a
 		},
 		Marshaler: marshaler,
 		Logger:    logger,
@@ -123,13 +105,6 @@
 	}
 
 	for i := range p.individualHandlers {
-<<<<<<< HEAD
-		if p.config.GenerateIndividualSubscriberTopic == nil {
-			return errors.New("missing GenerateIndividualSubscriberTopic configuration option")
-		}
-
-=======
->>>>>>> 5002651a
 		handler := p.individualHandlers[i]
 
 		if err := p.validateEvent(handler.NewEvent()); err != nil {
@@ -138,13 +113,6 @@
 
 		handlerName := handler.HandlerName()
 		eventName := p.config.Marshaler.Name(handler.NewEvent())
-<<<<<<< HEAD
-		topicName := p.config.GenerateIndividualSubscriberTopic(GenerateEventsTopicParams{
-			EventName: eventName,
-			Handler:   handler,
-		})
-
-=======
 
 		if p.config.GenerateTopic == nil {
 			return errors.New("missing GenerateHandlerTopic config option")
@@ -158,7 +126,6 @@
 			return errors.Wrapf(err, "cannot generate topic name for handler %s", handlerName)
 		}
 
->>>>>>> 5002651a
 		logger := p.config.Logger.With(watermill.LogFields{
 			"event_handler_name": handlerName,
 			"topic":              topicName,
@@ -169,9 +136,6 @@
 			return err
 		}
 
-<<<<<<< HEAD
-		if err := p.addHandlerToRouter(r, handlerName, topicName, handlerFunc); err != nil {
-=======
 		subscriber, err := p.config.SubscriberConstructor(eventsSubscriberConstructorParams{
 			handlerName: handlerName,
 			handler:     handler,
@@ -181,19 +145,11 @@
 		}
 
 		if err := p.addHandlerToRouter(r, handlerName, topicName, handlerFunc, subscriber); err != nil {
->>>>>>> 5002651a
 			return err
 		}
 	}
 
 	for groupName := range p.groupEventHandlers {
-<<<<<<< HEAD
-		if p.config.GenerateHandlerGroupTopic == nil {
-			return errors.New("missing GenerateHandlerGroupTopic configuration option")
-		}
-
-=======
->>>>>>> 5002651a
 		handlersGroup := p.groupEventHandlers[groupName]
 
 		for i, handler := range handlersGroup {
@@ -208,19 +164,6 @@
 			}
 		}
 
-<<<<<<< HEAD
-		topicName := p.config.GenerateHandlerGroupTopic(GenerateEventsGroupTopicParams{
-			GroupName: groupName,
-			Handlers:  handlersGroup,
-		})
-
-		logger := p.config.Logger.With(watermill.LogFields{
-			"event_handler_group_name": groupName,
-			"topic":                    topicName,
-		})
-
-		handlerFunc, err := p.routerHandlerGroupFunc(handlersGroup, logger)
-=======
 		if p.config.GenerateHandlerGroupTopic == nil {
 			return errors.New("missing GenerateHandlerGroupTopic config option")
 		}
@@ -248,16 +191,11 @@
 			groupName:   groupName,
 			handlers:    handlersGroup,
 		})
->>>>>>> 5002651a
-		if err != nil {
-			return err
-		}
-
-<<<<<<< HEAD
-		if err := p.addHandlerToRouter(r, groupName, topicName, handlerFunc); err != nil {
-=======
+		if err != nil {
+			return errors.Wrap(err, "cannot create subscriber for event processor")
+		}
+
 		if err := p.addHandlerToRouter(r, groupName, topicName, handlerFunc, subscriber); err != nil {
->>>>>>> 5002651a
 			return err
 		}
 	}
@@ -280,16 +218,7 @@
 	return append(p.individualHandlers, groupHandlers...)
 }
 
-<<<<<<< HEAD
-func (p EventProcessor) addHandlerToRouter(
-	r *message.Router,
-	handlerName string,
-	topicName string,
-	handlerFunc message.NoPublishHandlerFunc,
-) error {
-=======
 func (p EventProcessor) addHandlerToRouter(r *message.Router, handlerName string, topicName string, handlerFunc message.NoPublishHandlerFunc, subscriber message.Subscriber) error {
->>>>>>> 5002651a
 	logger := p.config.Logger.With(watermill.LogFields{
 		"event_handler_name": handlerName,
 		"topic":              topicName,
@@ -297,14 +226,6 @@
 
 	logger.Debug("Adding CQRS event handler to router", nil)
 
-<<<<<<< HEAD
-	subscriber, err := p.config.SubscriberConstructor(handlerName)
-	if err != nil {
-		return errors.Wrap(err, "cannot create subscriber for event processor")
-	}
-
-=======
->>>>>>> 5002651a
 	r.AddNoPublisherHandler(
 		handlerName,
 		topicName,
@@ -329,11 +250,7 @@
 
 		if messageEventName != expectedEventName {
 			// todo: test
-<<<<<<< HEAD
-			if p.config.ErrorOnUnknownEvent {
-=======
 			if p.config.AckOnUnknownEvent {
->>>>>>> 5002651a
 				return fmt.Errorf("received unexpected event type %s, expected %s", messageEventName, expectedEventName)
 			} else {
 				logger.Trace("Received different event type than expected, ignoring", watermill.LogFields{
@@ -375,11 +292,7 @@
 	}, nil
 }
 
-<<<<<<< HEAD
-func (p EventProcessor) routerHandlerGroupFunc(handlers []GroupEventHandler, logger watermill.LoggerAdapter) (message.NoPublishHandlerFunc, error) {
-=======
 func (p EventProcessor) routerHandlerGroupFunc(handlers []GroupEventHandler, groupName string, logger watermill.LoggerAdapter) (message.NoPublishHandlerFunc, error) {
->>>>>>> 5002651a
 	return func(msg *message.Message) error {
 		messageEventName := p.config.Marshaler.NameFromMessage(msg)
 
@@ -407,9 +320,6 @@
 				return err
 			}
 
-<<<<<<< HEAD
-			if err := handler.Handle(msg.Context(), event); err != nil {
-=======
 			handle := func(params OnGroupEventHandleParams) error {
 				return params.Handler.Handle(params.Message.Context(), params.Event)
 			}
@@ -424,7 +334,6 @@
 				Message:   msg,
 			})
 			if err != nil {
->>>>>>> 5002651a
 				logger.Debug("Error when handling event", watermill.LogFields{"err": err})
 				return err
 			}
@@ -433,11 +342,7 @@
 		}
 
 		// todo: test
-<<<<<<< HEAD
-		if p.config.ErrorOnUnknownEvent {
-=======
 		if p.config.AckOnUnknownEvent {
->>>>>>> 5002651a
 			return fmt.Errorf("no handler found for event %s", p.config.Marshaler.NameFromMessage(msg))
 		} else {
 			logger.Trace("Received event can't be handled by any handler in handler group", watermill.LogFields{
