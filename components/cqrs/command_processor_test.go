--- conflicted
+++ resolved
@@ -134,11 +134,7 @@
 	return nil
 }
 
-<<<<<<< HEAD
-func TestCommandProcessor_ack_command_handling_errors(t *testing.T) {
-=======
 func TestCommandProcessor_AckCommandHandlingErrors_option_true(t *testing.T) {
->>>>>>> 5002651a
 	logger := watermill.NewCaptureLogger()
 
 	marshaler := cqrs.JSONMarshaler{}
@@ -154,13 +150,8 @@
 
 	commandProcessor, err := cqrs.NewCommandProcessorWithConfig(
 		cqrs.CommandConfig{
-<<<<<<< HEAD
-			GenerateTopic: func(params cqrs.GenerateCommandsTopicParams) string {
-				return "commands"
-=======
 			GenerateTopic: func(params cqrs.GenerateCommandTopicParams) (string, error) {
 				return "commands", nil
->>>>>>> 5002651a
 			},
 			SubscriberConstructor: func(params cqrs.CommandsSubscriberConstructorParams) (message.Subscriber, error) {
 				return mockSub, nil
@@ -219,8 +210,6 @@
 		"expected log message not found, logs: %#v",
 		logger.Captured(),
 	)
-<<<<<<< HEAD
-=======
 }
 
 func TestCommandProcessor_AckCommandHandlingErrors_option_false(t *testing.T) {
@@ -282,5 +271,4 @@
 	case <-time.After(1 * time.Second):
 		t.Fatal("timeout waiting for ack")
 	}
->>>>>>> 5002651a
 }