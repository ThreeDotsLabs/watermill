package message

import (
	"context"
	"fmt"
	"strings"
	"sync"
	"time"

	"github.com/ThreeDotsLabs/watermill"
	sync_internal "github.com/ThreeDotsLabs/watermill/internal/sync"
	"github.com/pkg/errors"
)

var (
	// ErrOutputInNoPublisherHandler happens when a handler func returned some messages in a no-publisher handler.
	// todo: maybe change the handler func signature in no-publisher handler so that there's no possibility for this
	ErrOutputInNoPublisherHandler = errors.New("returned output messages in a handler without publisher")
)

// HandlerFunc is function called when message is received.
//
// msg.Ack() is called automatically when HandlerFunc doesn't return error.
// When HandlerFunc returns error, msg.Nack() is called.
// When msg.Ack() was called in handler and HandlerFunc returns error,
// msg.Nack() will be not sent because Ack was already sent.
//
// HandlerFunc's are executed parallel when multiple messages was received
// (because msg.Ack() was sent in HandlerFunc or Subscriber supports multiple consumers).
type HandlerFunc func(msg *Message) ([]*Message, error)

// HandlerMiddleware allows us to write something like decorators to HandlerFunc.
// It can execute something before handler (for example: modify consumed message)
// or after (modify produced messages, ack/nack on consumed message, handle errors, logging, etc.).
//
// It can be attached to the router by using `AddMiddleware` method.
//
// Example:
//		func ExampleMiddleware(h message.HandlerFunc) message.HandlerFunc {
//			return func(message *message.Message) ([]*message.Message, error) {
//				fmt.Println("executed before handler")
//				producedMessages, err := h(message)
//				fmt.Println("executed after handler")
//
//				return producedMessages, err
//			}
//		}
type HandlerMiddleware func(h HandlerFunc) HandlerFunc

// RouterPlugin is function which is executed on Router start.
type RouterPlugin func(*Router) error

// PublisherDecorator wraps the underlying Publisher, adding some functionality.
type PublisherDecorator func(pub Publisher) (Publisher, error)

// SubscriberDecorator wraps the underlying Subscriber, adding some functionality.
type SubscriberDecorator func(sub Subscriber) (Subscriber, error)

type RouterConfig struct {
	// CloseTimeout determines how long router should work for handlers when closing.
	CloseTimeout time.Duration
}

func (c *RouterConfig) setDefaults() {
	if c.CloseTimeout == 0 {
		c.CloseTimeout = time.Second * 30
	}
}

func (c RouterConfig) Validate() error {
	return nil
}

func NewRouter(config RouterConfig, logger watermill.LoggerAdapter) (*Router, error) {
	config.setDefaults()
	if err := config.Validate(); err != nil {
		return nil, errors.Wrap(err, "invalid config")
	}

	return &Router{
		config: config,

		handlers: map[string]*handler{},

		handlersWg:        &sync.WaitGroup{},
		runningHandlersWg: &sync.WaitGroup{},

		closeCh:  make(chan struct{}),
		closedCh: make(chan struct{}),

		logger: logger,

		running: make(chan struct{}),
	}, nil
}

type Router struct {
	config RouterConfig

	middlewares []HandlerMiddleware

	plugins []RouterPlugin

	handlers map[string]*handler

	handlersWg        *sync.WaitGroup
	runningHandlersWg *sync.WaitGroup

	closeCh  chan struct{}
	closedCh chan struct{}
	closed   bool

	logger watermill.LoggerAdapter

	publisherDecorators  []PublisherDecorator
	subscriberDecorators []SubscriberDecorator

	isRunning bool
	running   chan struct{}
}

func (r *Router) Logger() watermill.LoggerAdapter {
	return r.logger
}

// AddMiddleware adds a new middleware to the router.
//
// The order of middlewares matters. Middleware added at the beginning is executed first.
func (r *Router) AddMiddleware(m ...HandlerMiddleware) {
	r.logger.Debug("Adding middlewares", watermill.LogFields{"count": fmt.Sprintf("%d", len(m))})

	r.middlewares = append(r.middlewares, m...)
}

func (r *Router) AddPlugin(p ...RouterPlugin) {
	r.logger.Debug("Adding plugins", watermill.LogFields{"count": fmt.Sprintf("%d", len(p))})

	r.plugins = append(r.plugins, p...)
}

// AddPublisherDecorators wraps the router's Publisher.
// The first decorator is the innermost, i.e. calls the original publisher.
func (r *Router) AddPublisherDecorators(dec ...PublisherDecorator) {
	r.logger.Debug("Adding publisher decorators", watermill.LogFields{"count": fmt.Sprintf("%d", len(dec))})

	r.publisherDecorators = append(r.publisherDecorators, dec...)
}

// AddSubscriberDecorators wraps the router's Subscriber.
// The first decorator is the innermost, i.e. calls the original subscriber.
func (r *Router) AddSubscriberDecorators(dec ...SubscriberDecorator) {
	r.logger.Debug("Adding subscriber decorators", watermill.LogFields{"count": fmt.Sprintf("%d", len(dec))})

	r.subscriberDecorators = append(r.subscriberDecorators, dec...)
}

// AddHandler adds a new handler.
//
// handlerName must be unique. For now, it is used only for debugging.
//
// subscribeTopic is a topic from which handler will receive messages.
//
// publishTopic is a topic to which router will produce messages returned by handlerFunc.
// When handler needs to publish to multiple topics,
// it is recommended to just inject Publisher to Handler or implement middleware
// which will catch messages and publish to topic based on metadata for example.
//
// pubSub is PubSub from which messages will be consumed and to which created messages will be published.
// If you have separated Publisher and Subscriber object,
// you can create PubSub object by calling message.NewPubSub(publisher, subscriber).
func (r *Router) AddHandler(
	handlerName string,
	subscribeTopic string,
	subscriber Subscriber,
	publishTopic string,
	publisher Publisher,
	handlerFunc HandlerFunc,
) error {
	r.logger.Info("Adding handler", watermill.LogFields{
		"handler_name": handlerName,
		"topic":        subscribeTopic,
	})

	if _, ok := r.handlers[handlerName]; ok {
		return errors.Errorf("handler %s already exists", handlerName)
	}

	publisherName, subscriberName := r.pubSubNames(publisher, subscriber)

	r.handlers[handlerName] = &handler{
		name:   handlerName,
		logger: r.logger,

		subscriber:     subscriber,
		subscribeTopic: subscribeTopic,
		subscriberName: subscriberName,

		publisher:     publisher,
		publishTopic:  publishTopic,
		publisherName: publisherName,

		handlerFunc:       handlerFunc,
		runningHandlersWg: r.runningHandlersWg,
		messagesCh:        nil,
		closeCh:           r.closeCh,
	}

	return nil
}

// pubSubNames resolves the names of publisher and subscriber.
// They are then stored in the context of the message.
func (r *Router) pubSubNames(pub Publisher, sub Subscriber) (string, string) {
	var publisherName, subscriberName string
	if pubStringer, ok := pub.(fmt.Stringer); ok {
		publisherName = pubStringer.String()
	} else {
		// trim the pointer indicator, if any
		publisherName = strings.TrimLeft(
			fmt.Sprintf("%T", pub),
			"*",
		)
	}
	if subStringer, ok := sub.(fmt.Stringer); ok {
		subscriberName = subStringer.String()
	} else {
		// trim the pointer indicator, if any
		subscriberName = strings.TrimLeft(
			fmt.Sprintf("%T", sub),
			"*",
		)
	}
	return publisherName, subscriberName
}

// AddNoPublisherHandler adds a new handler.
// This handler cannot return messages.
// When message is returned it will occur an error and Nack will be sent.
//
// handlerName must be unique. For now, it is used only for debugging.
//
// subscribeTopic is a topic from which handler will receive messages.
//
// subscriber is Subscriber from which messages will be consumed.
func (r *Router) AddNoPublisherHandler(
	handlerName string,
	subscribeTopic string,
	subscriber Subscriber,
	handlerFunc HandlerFunc,
) error {
	return r.AddHandler(handlerName, subscribeTopic, subscriber, "", disabledPublisher{}, handlerFunc)
}

// Run runs all plugins and handlers and starts subscribing to provided topics.
// This call is blocking until router is running.
//
// To stop Run() you should call Close() on the router.
func (r *Router) Run() (err error) {
	if r.isRunning {
		return errors.New("router is already running")
	}
	r.isRunning = true

	defer func() {
		if r := recover(); r != nil {
			err = errors.Errorf("panic recovered: %#v", r)
			return
		}
	}()

	r.logger.Debug("Loading plugins", nil)
	for _, plugin := range r.plugins {
		if err := plugin(r); err != nil {
			return errors.Wrapf(err, "cannot initialize plugin %v", plugin)
		}
	}

	r.logger.Debug("Applying decorators", nil)
	for name, handler := range r.handlers {
		pub := handler.publisher
		for _, decorator := range r.publisherDecorators {
			pub, err = decorator(pub)
			if err != nil {
				return errors.Wrap(err, "could not apply publisher decorator")
			}
		}
		r.handlers[name].publisher = pub

		sub := handler.subscriber

		// add a special decorator to add context to subscriber even before handler obtains the message
		// it goes before other decorators, so that they may take advantage of ctx
		messageTransform := func(msg *Message) {
			if msg != nil {
				handler.addMsgContext(msg)
			}
		}
		sub, err = MessageTransformSubscriberDecorator(messageTransform)(sub)
		if err != nil {
			return errors.Wrapf(err, "cannot wrap subscriber with context decorator")
		}

		for _, decorator := range r.subscriberDecorators {
			sub, err = decorator(sub)
			if err != nil {
				return errors.Wrap(err, "could not apply subscriber decorator")
			}
		}
		r.handlers[name].subscriber = sub

	}

	for _, h := range r.handlers {
		r.logger.Debug("Subscribing to topic", watermill.LogFields{
			"subscriber_name": h.name,
			"topic":           h.subscribeTopic,
		})

		messages, err := h.subscriber.Subscribe(context.Background(), h.subscribeTopic)
		if err != nil {
			return errors.Wrapf(err, "cannot subscribe topic %s", h.subscribeTopic)
		}

		h.messagesCh = messages
	}

	for i := range r.handlers {
		handler := r.handlers[i]

		r.handlersWg.Add(1)

		go func() {
			handler.run(r.middlewares)

			r.handlersWg.Done()
			r.logger.Info("Subscriber stopped", watermill.LogFields{
				"subscriber_name": handler.name,
				"topic":           handler.subscribeTopic,
			})
		}()
	}

	close(r.running)

	<-r.closeCh

	r.logger.Info("Waiting for messages", watermill.LogFields{
		"timeout": r.config.CloseTimeout,
	})

	<-r.closedCh

	r.logger.Info("All messages processed", nil)

	return nil
}

// Running is closed when router is running.
// In other words: you can wait till router is running using
//		fmt.Println("Starting router")
//		go r.Run()
//		<- r.Running()
//		fmt.Println("Router is running")
func (r *Router) Running() chan struct{} {
	return r.running
}

func (r *Router) Close() error {
	if r.closed {
		return nil
	}
	r.closed = true

	r.logger.Info("Closing router", nil)
	defer r.logger.Info("Router closed", nil)

	close(r.closeCh)
	defer close(r.closedCh)

	timeouted := sync_internal.WaitGroupTimeout(r.handlersWg, r.config.CloseTimeout)
	if timeouted {
		return errors.New("router close timeouted")
	}

	return nil
}

type handler struct {
	name   string
	logger watermill.LoggerAdapter

	subscriber     Subscriber
	subscribeTopic string
	subscriberName string

	publisher     Publisher
	publishTopic  string
	publisherName string

	handlerFunc HandlerFunc

	runningHandlersWg *sync.WaitGroup
<<<<<<< HEAD

	messagesCh chan *Message
=======
	handlerFunc       HandlerFunc
	messagesCh        <-chan *Message
>>>>>>> b8cd23a8

	closeCh chan struct{}
}

func (h *handler) run(middlewares []HandlerMiddleware) {
	h.logger.Info("Starting handler", watermill.LogFields{
		"subscriber_name": h.name,
		"topic":           h.subscribeTopic,
	})

	middlewareHandler := h.handlerFunc

	// first added middlewares should be executed first (so should be at the top of call stack)
	for i := len(middlewares) - 1; i >= 0; i-- {
		middlewareHandler = middlewares[i](middlewareHandler)
	}

	go h.handleClose()

	for msg := range h.messagesCh {
		h.runningHandlersWg.Add(1)
		go h.handleMessage(msg, middlewareHandler)
	}

	if h.publisher != nil {
		h.logger.Debug("Waiting for publisher to close", nil)
		if err := h.publisher.Close(); err != nil {
			h.logger.Error("Failed to close publisher", err, nil)
		}
		h.logger.Debug("Publisher closed", nil)
	}

	h.logger.Debug("Router handler stopped", nil)
}

func (h handler) addMsgContext(messages ...*Message) {
	for i, msg := range messages {
		ctx := msg.ctx

		if h.name != "" {
			ctx = context.WithValue(ctx, handlerNameKey, h.name)
		}
		if h.publisherName != "" {
			ctx = context.WithValue(ctx, publisherNameKey, h.publisherName)
		}
		if h.subscriberName != "" {
			ctx = context.WithValue(ctx, subscriberNameKey, h.subscriberName)
		}
		messages[i].SetContext(ctx)
	}
}

func (h *handler) handleClose() {
	<-h.closeCh

	h.logger.Debug("Waiting for subscriber to close", nil)

	if err := h.subscriber.Close(); err != nil {
		h.logger.Error("Failed to close subscriber", err, nil)
	}

	h.logger.Debug("Subscriber closed", nil)
}

func (h *handler) handleMessage(msg *Message, handler HandlerFunc) {
	defer h.runningHandlersWg.Done()
	msgFields := watermill.LogFields{"message_uuid": msg.UUID}

	defer func() {
		if recovered := recover(); recovered != nil {
			h.logger.Error("Panic recovered in handler", errors.Errorf("%s", recovered), nil)
			msg.Nack()
			return
		}

		msg.Ack()
		h.logger.Trace("Message acked", msgFields)
	}()

	h.logger.Trace("Received message", msgFields)

	producedMessages, err := handler(msg)
	if err != nil {
		h.logger.Error("Handler returned error", err, nil)
		msg.Nack()
		return
	}

	h.addMsgContext(producedMessages...)

	if err := h.publishProducedMessages(producedMessages, msgFields); err != nil {
		h.logger.Error("Publishing produced messages failed", err, nil)
		msg.Nack()
		return
	}

	h.logger.Trace("Message processed", msgFields)
}

func (h *handler) publishProducedMessages(producedMessages Messages, msgFields watermill.LogFields) error {
	if len(producedMessages) == 0 {
		return nil
	}

	if h.publishTopic == "" {
		return ErrOutputInNoPublisherHandler
	}

	h.logger.Trace("Sending produced messages", msgFields.Add(watermill.LogFields{
		"produced_messages_count": len(producedMessages),
	}))

	for _, msg := range producedMessages {
		if err := h.publisher.Publish(h.publishTopic, msg); err != nil {
			// todo - how to deal with it better/transactional/retry?
			h.logger.Error("Cannot publish message", err, msgFields.Add(watermill.LogFields{
				"not_sent_message": fmt.Sprintf("%#v", producedMessages),
			}))

			return err
		}
	}

	return nil
}

type disabledPublisher struct{}

func (disabledPublisher) Publish(topic string, messages ...*Message) error {
	return ErrOutputInNoPublisherHandler
}

func (disabledPublisher) Close() error {
	return nil
}<|MERGE_RESOLUTION|>--- conflicted
+++ resolved
@@ -400,13 +400,8 @@
 	handlerFunc HandlerFunc
 
 	runningHandlersWg *sync.WaitGroup
-<<<<<<< HEAD
-
-	messagesCh chan *Message
-=======
-	handlerFunc       HandlerFunc
-	messagesCh        <-chan *Message
->>>>>>> b8cd23a8
+
+	messagesCh <-chan *Message
 
 	closeCh chan struct{}
 }
