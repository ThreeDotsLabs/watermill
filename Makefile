up:
	docker-compose up

mycli:
	@mycli -h 127.0.0.1 -u root -p secret

test:
	go test ./...

test_v:
	go test -v ./...

test_short:
	go test ./... -short

test_stress:
<<<<<<< HEAD
	go test -tags=stress -v ./...

test_reconnect:
	go test -tags=reconnect -v -parallel 20 ./...
=======
	go test -tags=stress ./...

test_reconnect:
	go test -tags=reconnect ./...
>>>>>>> 32a04686
<|MERGE_RESOLUTION|>--- conflicted
+++ resolved
@@ -14,14 +14,7 @@
 	go test ./... -short
 
 test_stress:
-<<<<<<< HEAD
-	go test -tags=stress -v ./...
-
-test_reconnect:
-	go test -tags=reconnect -v -parallel 20 ./...
-=======
 	go test -tags=stress ./...
 
 test_reconnect:
-	go test -tags=reconnect ./...
->>>>>>> 32a04686
+	go test -tags=reconnect ./...