--- conflicted
+++ resolved
@@ -13,21 +13,14 @@
 func TestCommandBus_Send_ContextPropagation(t *testing.T) {
 	publisher := newPublisherStub()
 
-<<<<<<< HEAD
-	commandBus := cqrs.NewCommandBus(
-=======
 	commandBus, err := cqrs.NewCommandBus(
->>>>>>> 63678960
 		publisher,
 		func(commandName string) string {
 			return "whatever"
 		},
 		cqrs.JSONMarshaler{},
 	)
-<<<<<<< HEAD
-=======
 	require.NoError(t, err)
->>>>>>> 63678960
 
 	ctx := context.WithValue(context.Background(), "key", "value")
 
@@ -38,25 +31,15 @@
 }
 
 func TestCommandBus_Send_topic_name(t *testing.T) {
-<<<<<<< HEAD
-	cb := cqrs.NewCommandBus(
-		assertPublishTopicPublisher{"cqrs_test.TestCommand", t},
-=======
 	cb, err := cqrs.NewCommandBus(
 		assertPublishTopicPublisher{ExpectedTopic: "cqrs_test.TestCommand", T: t},
->>>>>>> 63678960
 		func(commandName string) string {
 			return commandName
 		},
 		cqrs.JSONMarshaler{},
 	)
-<<<<<<< HEAD
-
-	err := cb.Send(context.Background(), TestCommand{})
-=======
 	require.NoError(t, err)
 
 	err = cb.Send(context.Background(), TestCommand{})
->>>>>>> 63678960
 	require.NoError(t, err)
 }