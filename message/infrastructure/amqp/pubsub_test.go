package amqp_test

import (
	"testing"

	"github.com/ThreeDotsLabs/watermill/message/infrastructure/amqp"
	"github.com/stretchr/testify/require"

	"github.com/ThreeDotsLabs/watermill"
	"github.com/ThreeDotsLabs/watermill/message"
	"github.com/ThreeDotsLabs/watermill/message/infrastructure"
)

var amqpURI = "amqp://guest:guest@localhost:5672/"

func createPubSub(t *testing.T) infrastructure.PubSub {
	publisher, err := amqp.NewPublisher(
		amqp.NewDurablePubSubConfig(
			amqpURI,
			nil,
		),
		watermill.NewStdLogger(true, true),
	)
	require.NoError(t, err)

	subscriber, err := amqp.NewSubscriber(
		amqp.NewDurablePubSubConfig(
			amqpURI,
			amqp.GenerateQueueNameTopicNameWithSuffix("test"),
		),
		watermill.NewStdLogger(true, true),
	)
	require.NoError(t, err)

	return message.NewPubSub(publisher, subscriber).(infrastructure.PubSub)
}

func createPubSubWithConsumerGroup(t *testing.T, consumerGroup string) infrastructure.PubSub {
	publisher, err := amqp.NewPublisher(
		amqp.NewDurablePubSubConfig(
			amqpURI,
			nil,
		),
		watermill.NewStdLogger(true, true),
	)
	require.NoError(t, err)

	subscriber, err := amqp.NewSubscriber(
		amqp.NewDurablePubSubConfig(
			amqpURI,
			amqp.GenerateQueueNameTopicNameWithSuffix(consumerGroup),
		),
		watermill.NewStdLogger(true, true),
	)
	require.NoError(t, err)

	return message.NewPubSub(publisher, subscriber).(infrastructure.PubSub)
}

func TestPublishSubscribe_pubsub(t *testing.T) {
	infrastructure.TestPubSub(
		t,
		infrastructure.Features{
			ConsumerGroups:        true,
			ExactlyOnceDelivery:   false,
			GuaranteedOrder:       true,
			Persistent:            true,
			RestartServiceCommand: []string{"docker", "restart", "watermill_rabbitmq_1"},
		},
		createPubSub,
		createPubSubWithConsumerGroup,
	)
}

func createQueuePubSub(t *testing.T) infrastructure.PubSub {
	config := amqp.NewDurableQueueConfig(
		amqpURI,
	)

	publisher, err := amqp.NewPublisher(
		config,
		watermill.NewStdLogger(true, true),
	)
	require.NoError(t, err)

	subscriber, err := amqp.NewSubscriber(
		config,
		watermill.NewStdLogger(true, true),
	)
	require.NoError(t, err)

	return message.NewPubSub(publisher, subscriber).(infrastructure.PubSub)
}

func TestPublishSubscribe_queue(t *testing.T) {
	infrastructure.TestPubSub(
		t,
		infrastructure.Features{
			ConsumerGroups:        false,
			ExactlyOnceDelivery:   false,
			GuaranteedOrder:       true,
			Persistent:            true,
			RestartServiceCommand: []string{"docker", "restart", "watermill_rabbitmq_1"},
		},
		createQueuePubSub,
		nil,
	)
}

func TestPublishSubscribe_transactional_publish(t *testing.T) {
	config := amqp.NewDurablePubSubConfig(
		amqpURI,
		amqp.GenerateQueueNameTopicNameWithSuffix("test"),
	)
	config.Publish.Transactional = true

	publisher, err := amqp.NewPublisher(
		config,
		watermill.NewStdLogger(true, true),
	)
	require.NoError(t, err)

	subscriber, err := amqp.NewSubscriber(
		config,
		watermill.NewStdLogger(true, true),
	)
	require.NoError(t, err)

<<<<<<< HEAD
	infrastructure.TestPublishSubscribe(t, message.NewPubSub(publisher, subscriber), infrastructure.Features{
		ConsumerGroups:        true,
		ExactlyOnceDelivery:   false,
		GuaranteedOrder:       true,
		Persistent:            true,
		RestartServiceCommand: []string{"docker", "restart", "watermill_rabbitmq_1"},
	})
=======
	infrastructure.TestPublishSubscribe(
		t,
		message.NewPubSub(publisher, subscriber).(infrastructure.PubSub),
		infrastructure.Features{
			ConsumerGroups:        true,
			ExactlyOnceDelivery:   false,
			GuaranteedOrder:       true,
			Persistent:            true,
			RestartServiceCommand: []string{"docker", "restart", "watermill_rabbitmq_1"},
		},
	)
>>>>>>> 32a04686
}<|MERGE_RESOLUTION|>--- conflicted
+++ resolved
@@ -126,15 +126,6 @@
 	)
 	require.NoError(t, err)
 
-<<<<<<< HEAD
-	infrastructure.TestPublishSubscribe(t, message.NewPubSub(publisher, subscriber), infrastructure.Features{
-		ConsumerGroups:        true,
-		ExactlyOnceDelivery:   false,
-		GuaranteedOrder:       true,
-		Persistent:            true,
-		RestartServiceCommand: []string{"docker", "restart", "watermill_rabbitmq_1"},
-	})
-=======
 	infrastructure.TestPublishSubscribe(
 		t,
 		message.NewPubSub(publisher, subscriber).(infrastructure.PubSub),
@@ -146,5 +137,4 @@
 			RestartServiceCommand: []string{"docker", "restart", "watermill_rabbitmq_1"},
 		},
 	)
->>>>>>> 32a04686
 }