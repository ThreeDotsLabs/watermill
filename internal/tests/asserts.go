package tests

import (
	"sort"
	"testing"

	"github.com/ThreeDotsLabs/watermill/message"
	"github.com/stretchr/testify/assert"
)

func difference(a, b []string) []string {
	mb := map[string]bool{}
	for _, x := range b {
		mb[x] = true
	}
	ab := []string{}
	for _, x := range a {
		if _, ok := mb[x]; !ok {
			ab = append(ab, x)
		}
	}
	return ab
}

func MissingMessages(expected message.Messages, received message.Messages) []string {
	sentIDs := expected.IDs()
	receivedIDs := received.IDs()

	sort.Strings(sentIDs)
	sort.Strings(receivedIDs)

	return difference(sentIDs, receivedIDs)
}

func AssertAllMessagesReceived(t *testing.T, sent message.Messages, received message.Messages) bool {
	sentIDs := sent.IDs()
	receivedIDs := received.IDs()

	sort.Strings(sentIDs)
	sort.Strings(receivedIDs)

<<<<<<< HEAD
	ok := assert.Equal(
=======
	assert.Equal(
>>>>>>> f97f53a9
		t,
		len(sentIDs), len(receivedIDs),
		"id's count is different: received: %d, sent: %d", len(receivedIDs), len(sentIDs),
	)

	return assert.Equal(
		t, sentIDs, receivedIDs,
<<<<<<< HEAD
		"not all messages received, missing: %s", MissingMessages(sent, received),
	) && ok
=======
		"received different messages ID's, missing: %s", MissingMessages(sent, received),
	)
>>>>>>> f97f53a9
}

func AssertMessagesPayloads(
	t *testing.T,
	expectedPayloads map[string]interface{},
	received []*message.Message,
) bool {
	assert.Len(t, received, len(expectedPayloads))

	receivedMsgs := map[string]interface{}{}
	for _, msg := range received {
		receivedMsgs[msg.UUID] = string(msg.Payload)
	}

	ok := true
	for msgUUID, sentMsgPayload := range expectedPayloads {
		if !assert.EqualValues(t, sentMsgPayload, receivedMsgs[msgUUID]) {
			ok = false
		}
	}

	return ok
}

func AssertMessagesMetadata(t *testing.T, key string, expectedValues map[string]string, received []*message.Message) bool {
	assert.Len(t, received, len(expectedValues))

	ok := true
	for _, msg := range received {
		if !assert.Equal(t, expectedValues[msg.UUID], msg.Metadata[key]) {
			ok = false
		}
	}

	return ok
}<|MERGE_RESOLUTION|>--- conflicted
+++ resolved
@@ -39,11 +39,7 @@
 	sort.Strings(sentIDs)
 	sort.Strings(receivedIDs)
 
-<<<<<<< HEAD
-	ok := assert.Equal(
-=======
 	assert.Equal(
->>>>>>> f97f53a9
 		t,
 		len(sentIDs), len(receivedIDs),
 		"id's count is different: received: %d, sent: %d", len(receivedIDs), len(sentIDs),
@@ -51,13 +47,8 @@
 
 	return assert.Equal(
 		t, sentIDs, receivedIDs,
-<<<<<<< HEAD
-		"not all messages received, missing: %s", MissingMessages(sent, received),
-	) && ok
-=======
 		"received different messages ID's, missing: %s", MissingMessages(sent, received),
 	)
->>>>>>> f97f53a9
 }
 
 func AssertMessagesPayloads(
