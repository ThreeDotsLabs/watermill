--- conflicted
+++ resolved
@@ -23,21 +23,13 @@
 		return nil, errors.New("missing publisher")
 	}
 	if generateTopic == nil {
-<<<<<<< HEAD
-		panic("missing generateTopic")
-=======
 		return nil, errors.New("missing generateTopic")
->>>>>>> 63678960
 	}
 	if marshaler == nil {
 		return nil, errors.New("missing marshaler")
 	}
 
-<<<<<<< HEAD
-	return &EventBus{publisher, generateTopic, marshaler}
-=======
 	return &EventBus{publisher, generateTopic, marshaler}, nil
->>>>>>> 63678960
 }
 
 // Publish sends event to the event bus.
