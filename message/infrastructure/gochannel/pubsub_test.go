--- conflicted
+++ resolved
@@ -6,14 +6,6 @@
 	"sync"
 	"testing"
 	"time"
-
-	"github.com/ThreeDotsLabs/watermill/internal/tests"
-
-	"github.com/ThreeDotsLabs/watermill/message/subscriber"
-
-	"github.com/stretchr/testify/require"
-
-	"github.com/satori/go.uuid"
 
 	"github.com/ThreeDotsLabs/watermill"
 	"github.com/ThreeDotsLabs/watermill/internal/tests"
@@ -25,11 +17,7 @@
 	"github.com/stretchr/testify/require"
 )
 
-<<<<<<< HEAD
-func createPersistentPubSub(t *testing.T) message.PubSub {
-=======
 func createPersistentPubSub(t *testing.T) infrastructure.PubSub {
->>>>>>> 32a04686
 	return gochannel.NewPersistentGoChannel(
 		10000,
 		watermill.NewStdLogger(true, true),
@@ -55,10 +43,6 @@
 	pubSub := gochannel.NewGoChannel(
 		int64(messagesCount),
 		watermill.NewStdLogger(true, true),
-<<<<<<< HEAD
-		time.Second*10,
-=======
->>>>>>> 32a04686
 	)
 	topicName := "test_topic_" + uuid.NewV4().String()
 
@@ -90,10 +74,6 @@
 
 	messagesCount := 500
 	subscribersCount := 200
-<<<<<<< HEAD
-
-=======
->>>>>>> 32a04686
 	if testing.Short() {
 		messagesCount = 200
 		subscribersCount = 20
@@ -102,10 +82,6 @@
 	pubSub := gochannel.NewPersistentGoChannel(
 		int64(messagesCount),
 		watermill.NewStdLogger(true, false),
-<<<<<<< HEAD
-		time.Second*20,
-=======
->>>>>>> 32a04686
 	)
 
 	allSent := sync.WaitGroup{}
