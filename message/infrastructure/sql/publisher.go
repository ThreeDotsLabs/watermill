--- conflicted
+++ resolved
@@ -44,11 +44,8 @@
 	closeCh   chan struct{}
 	closed    bool
 
-<<<<<<< HEAD
 	initializedTopics sync.Map
-=======
-	logger watermill.LoggerAdapter
->>>>>>> d7247593
+	logger            watermill.LoggerAdapter
 }
 
 func NewPublisher(db db, config PublisherConfig, logger watermill.LoggerAdapter) (*Publisher, error) {
@@ -98,20 +95,14 @@
 		return err
 	}
 
-<<<<<<< HEAD
 	insertQuery, insertArgs, err := p.config.SchemaAdapter.InsertQuery(topic, messages)
 	if err != nil {
 		return errors.Wrap(err, "cannot create insert query")
 	}
 
-	p.config.Logger.Trace("Inserting message to SQL", watermill.LogFields{
+	p.logger.Trace("Inserting message to SQL", watermill.LogFields{
 		"query":      insertQuery,
 		"query_args": sqlArgsToLog(insertArgs),
-=======
-	insertQuery := p.config.SchemaAdapter.InsertQuery(topic)
-	p.logger.Info("Preparing query to insert messages", watermill.LogFields{
-		"q": insertQuery,
->>>>>>> d7247593
 	})
 
 	_, err = p.db.ExecContext(context.Background(), insertQuery, insertArgs...)
@@ -131,31 +122,15 @@
 		return nil
 	}
 
-<<<<<<< HEAD
 	if err := initializeSchema(
 		context.Background(),
 		topic,
-		p.config.Logger,
+		p.logger,
 		p.db,
 		p.config.SchemaAdapter,
 		nil,
 	); err != nil {
 		return errors.Wrap(err, "cannot initialize schema")
-=======
-	for _, msg := range messages {
-		insertArgs, err := p.config.SchemaAdapter.InsertArgs(topic, msg)
-		if err != nil {
-			return errors.Wrap(err, "could not marshal message into insert args")
-		}
-		p.logger.Debug("Marshaled message into insert args", watermill.LogFields{
-			"uuid": msg.UUID,
-		})
-
-		_, err = stmt.Exec(insertArgs...)
-		if err != nil {
-			return errors.Wrap(err, "could not insert message as row")
-		}
->>>>>>> d7247593
 	}
 
 	p.initializedTopics.Store(topic, struct{}{})
