--- conflicted
+++ resolved
@@ -616,17 +616,11 @@
 	msg.SetContext(ctx)
 
 	require.NoError(t, publishWithRetry(pubSub, topicName, msg))
-	require.NoError(t, publishWithRetry(pubSub, topicName, msg))
-
-<<<<<<< HEAD
+	// this might actually be an error in some pubsubs (http), because we close the subscriber without ACK.
+	_ = pubSub.Publish(topicName, msg)
+
 	messages, err := pubSub.Subscribe(topicName)
 	require.NoError(t, err)
-=======
-		require.NoError(t, pubSub.Publish(topic, msg))
-		// this might actually be an error in some pubsubs (http), because we close the subscriber without ACK.
-		_ = pubSub.Publish(topic, msg)
-	}()
->>>>>>> 1f21f9ce
 
 	select {
 	case msg := <-messages:
